// Licensed to the Apache Software Foundation (ASF) under one
// or more contributor license agreements.  See the NOTICE file
// distributed with this work for additional information
// regarding copyright ownership.  The ASF licenses this file
// to you under the Apache License, Version 2.0 (the
// "License"); you may not use this file except in compliance
// with the License.  You may obtain a copy of the License at
//
//   http://www.apache.org/licenses/LICENSE-2.0
//
// Unless required by applicable law or agreed to in writing,
// software distributed under the License is distributed on an
// "AS IS" BASIS, WITHOUT WARRANTIES OR CONDITIONS OF ANY
// KIND, either express or implied.  See the License for the
// specific language governing permissions and limitations
// under the License.

//! [`ApplyFunctionRewrites`] to replace `Expr`s with function calls (e.g `||` to array_concat`)

use super::AnalyzerRule;
use datafusion_common::config::ConfigOptions;
use datafusion_common::tree_node::{Transformed, TreeNode};
use datafusion_common::{DFSchema, Result};
<<<<<<< HEAD
use datafusion_expr::expr::{Exists, InSubquery};
use datafusion_expr::expr_rewriter::{rewrite_preserving_name, FunctionRewrite};
use datafusion_expr::utils::merge_schema;
use datafusion_expr::{Expr, LogicalPlan, Subquery};
=======

use crate::utils::NamePreserver;
use datafusion_expr::expr_rewriter::FunctionRewrite;
use datafusion_expr::utils::merge_schema;
use datafusion_expr::LogicalPlan;
>>>>>>> 952c98ec
use std::sync::Arc;

/// Analyzer rule that invokes [`FunctionRewrite`]s on expressions
#[derive(Default)]
pub struct ApplyFunctionRewrites {
    /// Expr --> Function writes to apply
    function_rewrites: Vec<Arc<dyn FunctionRewrite + Send + Sync>>,
}

impl ApplyFunctionRewrites {
    pub fn new(function_rewrites: Vec<Arc<dyn FunctionRewrite + Send + Sync>>) -> Self {
        Self { function_rewrites }
    }
<<<<<<< HEAD
}

impl AnalyzerRule for ApplyFunctionRewrites {
    fn name(&self) -> &str {
        "apply_function_rewrites"
    }

    fn analyze(&self, plan: LogicalPlan, options: &ConfigOptions) -> Result<LogicalPlan> {
        analyze_internal(&plan, &self.function_rewrites, options)
    }
}

fn analyze_internal(
    plan: &LogicalPlan,
    function_rewrites: &[Arc<dyn FunctionRewrite + Send + Sync>],
    options: &ConfigOptions,
) -> Result<LogicalPlan> {
    // optimize child plans first
    let new_inputs = plan
        .inputs()
        .iter()
        .map(|p| analyze_internal(p, function_rewrites, options))
        .collect::<Result<Vec<_>>>()?;

    // get schema representing all available input fields. This is used for data type
    // resolution only, so order does not matter here
    let mut schema = merge_schema(new_inputs.iter().collect());

    if let LogicalPlan::TableScan(ts) = plan {
        let source_schema = DFSchema::try_from_qualified_schema(
            ts.table_name.clone(),
            &ts.source.schema(),
        )?;
        schema.merge(&source_schema);
=======

    /// Rewrite a single plan, and all its expressions using the provided rewriters
    fn rewrite_plan(
        &self,
        plan: LogicalPlan,
        options: &ConfigOptions,
    ) -> Result<Transformed<LogicalPlan>> {
        // get schema representing all available input fields. This is used for data type
        // resolution only, so order does not matter here
        let mut schema = merge_schema(plan.inputs());

        if let LogicalPlan::TableScan(ts) = &plan {
            let source_schema = DFSchema::try_from_qualified_schema(
                ts.table_name.clone(),
                &ts.source.schema(),
            )?;
            schema.merge(&source_schema);
        }

        let name_preserver = NamePreserver::new(&plan);

        plan.map_expressions(|expr| {
            let original_name = name_preserver.save(&expr)?;

            // recursively transform the expression, applying the rewrites at each step
            let result = expr.transform_up(&|expr| {
                let mut result = Transformed::no(expr);
                for rewriter in self.function_rewrites.iter() {
                    result = result.transform_data(|expr| {
                        rewriter.rewrite(expr, &schema, options)
                    })?;
                }
                Ok(result)
            })?;

            result.map_data(|expr| original_name.restore(expr))
        })
>>>>>>> 952c98ec
    }

    let mut expr_rewrite = OperatorToFunctionRewriter {
        function_rewrites,
        options,
        schema: &schema,
    };

    let new_expr = plan
        .expressions()
        .into_iter()
        .map(|expr| {
            // ensure names don't change:
            // https://github.com/apache/arrow-datafusion/issues/3555
            rewrite_preserving_name(expr, &mut expr_rewrite)
        })
        .collect::<Result<Vec<_>>>()?;

    plan.with_new_exprs(new_expr, new_inputs)
}
<<<<<<< HEAD

fn rewrite_subquery(
    mut subquery: Subquery,
    function_rewrites: &[Arc<dyn FunctionRewrite + Send + Sync>],
    options: &ConfigOptions,
) -> Result<Subquery> {
    subquery.subquery = Arc::new(analyze_internal(
        &subquery.subquery,
        function_rewrites,
        options,
    )?);
    Ok(subquery)
}

struct OperatorToFunctionRewriter<'a> {
    function_rewrites: &'a [Arc<dyn FunctionRewrite + Send + Sync>],
    options: &'a ConfigOptions,
    schema: &'a DFSchema,
}

impl<'a> TreeNodeRewriter for OperatorToFunctionRewriter<'a> {
    type Node = Expr;
=======
>>>>>>> 952c98ec

impl AnalyzerRule for ApplyFunctionRewrites {
    fn name(&self) -> &str {
        "apply_function_rewrites"
    }

<<<<<<< HEAD
        // recurse into subqueries if needed
        let expr = match expr {
            Expr::ScalarSubquery(subquery) => Expr::ScalarSubquery(rewrite_subquery(
                subquery,
                self.function_rewrites,
                self.options,
            )?),

            Expr::Exists(Exists { subquery, negated }) => Expr::Exists(Exists {
                subquery: rewrite_subquery(
                    subquery,
                    self.function_rewrites,
                    self.options,
                )?,
                negated,
            }),

            Expr::InSubquery(InSubquery {
                expr,
                subquery,
                negated,
            }) => Expr::InSubquery(InSubquery {
                expr,
                subquery: rewrite_subquery(
                    subquery,
                    self.function_rewrites,
                    self.options,
                )?,
                negated,
            }),

            expr => expr,
        };

        Ok(if transformed {
            Transformed::yes(expr)
        } else {
            Transformed::no(expr)
        })
=======
    fn analyze(&self, plan: LogicalPlan, options: &ConfigOptions) -> Result<LogicalPlan> {
        plan.transform_up_with_subqueries(&|plan| self.rewrite_plan(plan, options))
            .map(|res| res.data)
>>>>>>> 952c98ec
    }
}<|MERGE_RESOLUTION|>--- conflicted
+++ resolved
@@ -21,18 +21,11 @@
 use datafusion_common::config::ConfigOptions;
 use datafusion_common::tree_node::{Transformed, TreeNode};
 use datafusion_common::{DFSchema, Result};
-<<<<<<< HEAD
-use datafusion_expr::expr::{Exists, InSubquery};
-use datafusion_expr::expr_rewriter::{rewrite_preserving_name, FunctionRewrite};
-use datafusion_expr::utils::merge_schema;
-use datafusion_expr::{Expr, LogicalPlan, Subquery};
-=======
 
 use crate::utils::NamePreserver;
 use datafusion_expr::expr_rewriter::FunctionRewrite;
 use datafusion_expr::utils::merge_schema;
 use datafusion_expr::LogicalPlan;
->>>>>>> 952c98ec
 use std::sync::Arc;
 
 /// Analyzer rule that invokes [`FunctionRewrite`]s on expressions
@@ -46,42 +39,6 @@
     pub fn new(function_rewrites: Vec<Arc<dyn FunctionRewrite + Send + Sync>>) -> Self {
         Self { function_rewrites }
     }
-<<<<<<< HEAD
-}
-
-impl AnalyzerRule for ApplyFunctionRewrites {
-    fn name(&self) -> &str {
-        "apply_function_rewrites"
-    }
-
-    fn analyze(&self, plan: LogicalPlan, options: &ConfigOptions) -> Result<LogicalPlan> {
-        analyze_internal(&plan, &self.function_rewrites, options)
-    }
-}
-
-fn analyze_internal(
-    plan: &LogicalPlan,
-    function_rewrites: &[Arc<dyn FunctionRewrite + Send + Sync>],
-    options: &ConfigOptions,
-) -> Result<LogicalPlan> {
-    // optimize child plans first
-    let new_inputs = plan
-        .inputs()
-        .iter()
-        .map(|p| analyze_internal(p, function_rewrites, options))
-        .collect::<Result<Vec<_>>>()?;
-
-    // get schema representing all available input fields. This is used for data type
-    // resolution only, so order does not matter here
-    let mut schema = merge_schema(new_inputs.iter().collect());
-
-    if let LogicalPlan::TableScan(ts) = plan {
-        let source_schema = DFSchema::try_from_qualified_schema(
-            ts.table_name.clone(),
-            &ts.source.schema(),
-        )?;
-        schema.merge(&source_schema);
-=======
 
     /// Rewrite a single plan, and all its expressions using the provided rewriters
     fn rewrite_plan(
@@ -119,102 +76,16 @@
 
             result.map_data(|expr| original_name.restore(expr))
         })
->>>>>>> 952c98ec
     }
-
-    let mut expr_rewrite = OperatorToFunctionRewriter {
-        function_rewrites,
-        options,
-        schema: &schema,
-    };
-
-    let new_expr = plan
-        .expressions()
-        .into_iter()
-        .map(|expr| {
-            // ensure names don't change:
-            // https://github.com/apache/arrow-datafusion/issues/3555
-            rewrite_preserving_name(expr, &mut expr_rewrite)
-        })
-        .collect::<Result<Vec<_>>>()?;
-
-    plan.with_new_exprs(new_expr, new_inputs)
 }
-<<<<<<< HEAD
-
-fn rewrite_subquery(
-    mut subquery: Subquery,
-    function_rewrites: &[Arc<dyn FunctionRewrite + Send + Sync>],
-    options: &ConfigOptions,
-) -> Result<Subquery> {
-    subquery.subquery = Arc::new(analyze_internal(
-        &subquery.subquery,
-        function_rewrites,
-        options,
-    )?);
-    Ok(subquery)
-}
-
-struct OperatorToFunctionRewriter<'a> {
-    function_rewrites: &'a [Arc<dyn FunctionRewrite + Send + Sync>],
-    options: &'a ConfigOptions,
-    schema: &'a DFSchema,
-}
-
-impl<'a> TreeNodeRewriter for OperatorToFunctionRewriter<'a> {
-    type Node = Expr;
-=======
->>>>>>> 952c98ec
 
 impl AnalyzerRule for ApplyFunctionRewrites {
     fn name(&self) -> &str {
         "apply_function_rewrites"
     }
 
-<<<<<<< HEAD
-        // recurse into subqueries if needed
-        let expr = match expr {
-            Expr::ScalarSubquery(subquery) => Expr::ScalarSubquery(rewrite_subquery(
-                subquery,
-                self.function_rewrites,
-                self.options,
-            )?),
-
-            Expr::Exists(Exists { subquery, negated }) => Expr::Exists(Exists {
-                subquery: rewrite_subquery(
-                    subquery,
-                    self.function_rewrites,
-                    self.options,
-                )?,
-                negated,
-            }),
-
-            Expr::InSubquery(InSubquery {
-                expr,
-                subquery,
-                negated,
-            }) => Expr::InSubquery(InSubquery {
-                expr,
-                subquery: rewrite_subquery(
-                    subquery,
-                    self.function_rewrites,
-                    self.options,
-                )?,
-                negated,
-            }),
-
-            expr => expr,
-        };
-
-        Ok(if transformed {
-            Transformed::yes(expr)
-        } else {
-            Transformed::no(expr)
-        })
-=======
     fn analyze(&self, plan: LogicalPlan, options: &ConfigOptions) -> Result<LogicalPlan> {
         plan.transform_up_with_subqueries(&|plan| self.rewrite_plan(plan, options))
             .map(|res| res.data)
->>>>>>> 952c98ec
     }
 }