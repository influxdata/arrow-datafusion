// Licensed to the Apache Software Foundation (ASF) under one
// or more contributor license agreements.  See the NOTICE file
// distributed with this work for additional information
// regarding copyright ownership.  The ASF licenses this file
// to you under the Apache License, Version 2.0 (the
// "License"); you may not use this file except in compliance
// with the License.  You may obtain a copy of the License at
//
//   http://www.apache.org/licenses/LICENSE-2.0
//
// Unless required by applicable law or agreed to in writing,
// software distributed under the License is distributed on an
// "AS IS" BASIS, WITHOUT WARRANTIES OR CONDITIONS OF ANY
// KIND, either express or implied.  See the License for the
// specific language governing permissions and limitations
// under the License.

//! [`ParquetSource`] FileSource for reading Parquet files

mod access_plan;
mod metrics;
mod opener;
mod page_filter;
mod reader;
mod row_filter;
mod row_group_filter;
mod writer;

use std::any::Any;
use std::fmt::Formatter;
use std::sync::Arc;

use crate::datasource::data_source::{FileSource, FileType};
use crate::datasource::physical_plan::{
    parquet::page_filter::PagePruningAccessPlanFilter, FileGroupPartitioner, FileOpener,
    FileScanConfig, FileStream,
};
use crate::datasource::schema_adapter::{
    DefaultSchemaAdapterFactory, SchemaAdapterFactory,
};
use crate::{
    config::TableParquetOptions,
    error::Result,
<<<<<<< HEAD
    physical_optimizer::pruning::PruningPredicate,
    physical_plan::metrics::{ExecutionPlanMetricsSet, MetricBuilder},
=======
    execution::context::TaskContext,
    physical_plan::{
        metrics::{ExecutionPlanMetricsSet, MetricBuilder, MetricsSet},
        DisplayFormatType, ExecutionPlan, Partitioning, PlanProperties,
        SendableRecordBatchStream, Statistics,
    },
>>>>>>> d5428b21
};

pub use access_plan::{ParquetAccessPlan, RowGroupAccess};
use arrow::datatypes::SchemaRef;
<<<<<<< HEAD
use arrow_schema::Schema;
use datafusion_physical_expr::{EquivalenceProperties, Partitioning, PhysicalExpr};
use datafusion_physical_plan::{
    DisplayAs, DisplayFormatType, ExecutionPlan, PlanProperties,
};

use itertools::Itertools;
use log::debug;
use object_store::ObjectStore;

mod access_plan;
mod metrics;
mod opener;
mod page_filter;
mod reader;
mod row_filter;
mod row_group_filter;
mod writer;

use crate::datasource::listing::PartitionedFile;
use crate::datasource::schema_adapter::{
    DefaultSchemaAdapterFactory, SchemaAdapterFactory,
};
pub use access_plan::{ParquetAccessPlan, RowGroupAccess};
use datafusion_common::config::ConfigOptions;
use datafusion_common::{Constraints, Statistics};
use datafusion_execution::{SendableRecordBatchStream, TaskContext};
use datafusion_physical_expr_common::sort_expr::LexOrdering;
use datafusion_physical_plan::execution_plan::{Boundedness, EmissionType};
use datafusion_physical_plan::metrics::MetricsSet;
=======
use datafusion_common::Constraints;
use datafusion_physical_expr::{EquivalenceProperties, LexOrdering, PhysicalExpr};
use datafusion_physical_optimizer::pruning::PruningPredicate;
use datafusion_physical_plan::execution_plan::{Boundedness, EmissionType};
>>>>>>> d5428b21
pub use metrics::ParquetFileMetrics;
use opener::ParquetOpener;
pub use reader::{DefaultParquetFileReaderFactory, ParquetFileReaderFactory};
pub use row_filter::can_expr_be_pushed_down_with_schemas;
pub use writer::plan_to_parquet;

<<<<<<< HEAD
=======
use itertools::Itertools;
use log::debug;

/// Execution plan for reading one or more Parquet files.
///
/// ```text
///             ▲
///             │
///             │  Produce a stream of
///             │  RecordBatches
///             │
/// ┌───────────────────────┐
/// │                       │
/// │      ParquetExec      │
/// │                       │
/// └───────────────────────┘
///             ▲
///             │  Asynchronously read from one
///             │  or more parquet files via
///             │  ObjectStore interface
///             │
///             │
///   .───────────────────.
///  │                     )
///  │`───────────────────'│
///  │    ObjectStore      │
///  │.───────────────────.│
///  │                     )
///   `───────────────────'
///
/// ```
///
/// # Example: Create a `ParquetExec`
/// ```
/// # use std::sync::Arc;
/// # use arrow::datatypes::Schema;
/// # use datafusion::datasource::physical_plan::{FileScanConfig, ParquetExec};
/// # use datafusion::datasource::listing::PartitionedFile;
/// # let file_schema = Arc::new(Schema::empty());
/// # let object_store_url = ObjectStoreUrl::local_filesystem();
/// # use datafusion_execution::object_store::ObjectStoreUrl;
/// # use datafusion_physical_expr::expressions::lit;
/// # let predicate = lit(true);
/// // Create a ParquetExec for reading `file1.parquet` with a file size of 100MB
/// let file_scan_config = FileScanConfig::new(object_store_url, file_schema)
///    .with_file(PartitionedFile::new("file1.parquet", 100*1024*1024));
/// let exec = ParquetExec::builder(file_scan_config)
///   // Provide a predicate for filtering row groups/pages
///   .with_predicate(predicate)
///   .build();
/// ```
///
/// # Features
///
/// Supports the following optimizations:
///
/// * Concurrent reads: reads from one or more files in parallel as multiple
///   partitions, including concurrently reading multiple row groups from a single
///   file.
///
/// * Predicate push down: skips row groups, pages, rows based on metadata
///   and late materialization. See "Predicate Pushdown" below.
///
/// * Projection pushdown: reads and decodes only the columns required.
///
/// * Limit pushdown: stop execution early after some number of rows are read.
///
/// * Custom readers: customize reading  parquet files, e.g. to cache metadata,
///   coalesce I/O operations, etc. See [`ParquetFileReaderFactory`] for more
///   details.
///
/// * Schema evolution: read parquet files with different schemas into a unified
///   table schema. See [`SchemaAdapterFactory`] for more details.
///
/// * metadata_size_hint: controls the number of bytes read from the end of the
///   file in the initial I/O when the default [`ParquetFileReaderFactory`]. If a
///   custom reader is used, it supplies the metadata directly and this parameter
///   is ignored. [`ParquetExecBuilder::with_metadata_size_hint`] for more details.
///
/// * User provided  [`ParquetAccessPlan`]s to skip row groups and/or pages
///   based on external information. See "Implementing External Indexes" below
///
/// # Predicate Pushdown
///
/// `ParquetExec` uses the provided [`PhysicalExpr`] predicate as a filter to
/// skip reading unnecessary data and improve query performance using several techniques:
///
/// * Row group pruning: skips entire row groups based on min/max statistics
///   found in [`ParquetMetaData`] and any Bloom filters that are present.
///
/// * Page pruning: skips individual pages within a ColumnChunk using the
///   [Parquet PageIndex], if present.
///
/// * Row filtering: skips rows within a page using a form of late
///   materialization. When possible, predicates are applied by the parquet
///   decoder *during* decode (see [`ArrowPredicate`] and [`RowFilter`] for more
///   details). This is only enabled if `ParquetScanOptions::pushdown_filters` is set to true.
///
/// Note: If the predicate can not be used to accelerate the scan, it is ignored
/// (no error is raised on predicate evaluation errors).
///
/// [`ArrowPredicate`]: parquet::arrow::arrow_reader::ArrowPredicate
/// [`RowFilter`]: parquet::arrow::arrow_reader::RowFilter
/// [Parquet PageIndex]: https://github.com/apache/parquet-format/blob/master/PageIndex.md
///
/// # Example: rewriting `ParquetExec`
///
/// You can modify a `ParquetExec` using [`ParquetExecBuilder`], for example
/// to change files or add a predicate.
///
/// ```no_run
/// # use std::sync::Arc;
/// # use arrow::datatypes::Schema;
/// # use datafusion::datasource::physical_plan::{FileScanConfig, ParquetExec};
/// # use datafusion::datasource::listing::PartitionedFile;
/// # fn parquet_exec() -> ParquetExec { unimplemented!() }
/// // Split a single ParquetExec into multiple ParquetExecs, one for each file
/// let exec = parquet_exec();
/// let existing_file_groups = &exec.base_config().file_groups;
/// let new_execs = existing_file_groups
///   .iter()
///   .map(|file_group| {
///     // create a new exec by copying the existing exec into a builder
///     let new_exec = exec.clone()
///        .into_builder()
///        .with_file_groups(vec![file_group.clone()])
///       .build();
///     new_exec
///   })
///   .collect::<Vec<_>>();
/// ```
///
/// # Implementing External Indexes
///
/// It is possible to restrict the row groups and selections within those row
/// groups that the ParquetExec will consider by providing an initial
/// [`ParquetAccessPlan`] as `extensions` on [`PartitionedFile`]. This can be
/// used to implement external indexes on top of parquet files and select only
/// portions of the files.
///
/// The `ParquetExec` will try and reduce any provided `ParquetAccessPlan`
/// further based on the contents of `ParquetMetadata` and other settings.
///
/// ## Example of providing a ParquetAccessPlan
///
/// ```
/// # use std::sync::Arc;
/// # use arrow_schema::{Schema, SchemaRef};
/// # use datafusion::datasource::listing::PartitionedFile;
/// # use datafusion::datasource::physical_plan::parquet::ParquetAccessPlan;
/// # use datafusion::datasource::physical_plan::{FileScanConfig, ParquetExec};
/// # use datafusion_execution::object_store::ObjectStoreUrl;
/// # fn schema() -> SchemaRef {
/// #   Arc::new(Schema::empty())
/// # }
/// // create an access plan to scan row group 0, 1 and 3 and skip row groups 2 and 4
/// let mut access_plan = ParquetAccessPlan::new_all(5);
/// access_plan.skip(2);
/// access_plan.skip(4);
/// // provide the plan as extension to the FileScanConfig
/// let partitioned_file = PartitionedFile::new("my_file.parquet", 1234)
///   .with_extensions(Arc::new(access_plan));
/// // create a ParquetExec to scan this file
/// let file_scan_config = FileScanConfig::new(ObjectStoreUrl::local_filesystem(), schema())
///     .with_file(partitioned_file);
/// // this parquet exec will not even try to read row groups 2 and 4. Additional
/// // pruning based on predicates may also happen
/// let exec = ParquetExec::builder(file_scan_config).build();
/// ```
///
/// For a complete example, see the [`advanced_parquet_index` example]).
///
/// [`parquet_index_advanced` example]: https://github.com/apache/datafusion/blob/main/datafusion-examples/examples/advanced_parquet_index.rs
///
/// # Execution Overview
///
/// * Step 1: [`ParquetExec::execute`] is called, returning a [`FileStream`]
///   configured to open parquet files with a `ParquetOpener`.
///
/// * Step 2: When the stream is polled, the `ParquetOpener` is called to open
///   the file.
///
/// * Step 3: The `ParquetOpener` gets the [`ParquetMetaData`] (file metadata)
///   via [`ParquetFileReaderFactory`], creating a [`ParquetAccessPlan`] by
///   applying predicates to metadata. The plan and projections are used to
///   determine what pages must be read.
///
/// * Step 4: The stream begins reading data, fetching the required parquet
///   pages incrementally decoding them, and applying any row filters (see
///   [`Self::with_pushdown_filters`]).
///
/// * Step 5: As each [`RecordBatch`] is read, it may be adapted by a
///   [`SchemaAdapter`] to match the table schema. By default missing columns are
///   filled with nulls, but this can be customized via [`SchemaAdapterFactory`].
///
/// [`RecordBatch`]: arrow::record_batch::RecordBatch
/// [`SchemaAdapter`]: crate::datasource::schema_adapter::SchemaAdapter
/// [`ParquetMetadata`]: parquet::file::metadata::ParquetMetaData
>>>>>>> d5428b21
#[derive(Debug, Clone)]
#[deprecated(since = "46.0.0", note = "use DataSourceExec instead")]
/// Deprecated Execution plan replaced with DataSourceExec
pub struct ParquetExec {
    /// Base configuration for this scan
    base_config: FileScanConfig,
    projected_statistics: Statistics,
    /// Execution metrics
    metrics: ExecutionPlanMetricsSet,
    /// Optional predicate for row filtering during parquet scan
    predicate: Option<Arc<dyn PhysicalExpr>>,
    /// Optional predicate for pruning row groups (derived from `predicate`)
    pruning_predicate: Option<Arc<PruningPredicate>>,
    /// Optional predicate for pruning pages (derived from `predicate`)
    page_pruning_predicate: Option<Arc<PagePruningAccessPlanFilter>>,
    /// Optional hint for the size of the parquet metadata
    metadata_size_hint: Option<usize>,
    /// Optional user defined parquet file reader factory
    parquet_file_reader_factory: Option<Arc<dyn ParquetFileReaderFactory>>,
    /// Cached plan properties such as equivalence properties, ordering, partitioning, etc.
    cache: PlanProperties,
    /// Options for reading Parquet files
    table_parquet_options: TableParquetOptions,
    /// Optional user defined schema adapter
    schema_adapter_factory: Option<Arc<dyn SchemaAdapterFactory>>,
}

#[allow(unused, deprecated)]
impl From<ParquetExec> for ParquetExecBuilder {
    fn from(exec: ParquetExec) -> Self {
        exec.into_builder()
    }
}

/// [`ParquetExecBuilder`], builder for [`ParquetExec`].
///
/// See example on [`ParquetExec`].
#[allow(unused, deprecated)]
pub struct ParquetExecBuilder {
    file_scan_config: FileScanConfig,
    predicate: Option<Arc<dyn PhysicalExpr>>,
    metadata_size_hint: Option<usize>,
    table_parquet_options: TableParquetOptions,
    parquet_file_reader_factory: Option<Arc<dyn ParquetFileReaderFactory>>,
    schema_adapter_factory: Option<Arc<dyn SchemaAdapterFactory>>,
}

#[allow(unused, deprecated)]
impl ParquetExecBuilder {
    /// Create a new builder to read the provided file scan configuration
    pub fn new(file_scan_config: FileScanConfig) -> Self {
        Self::new_with_options(file_scan_config, TableParquetOptions::default())
    }

    /// Create a new builder to read the data specified in the file scan
    /// configuration with the provided `TableParquetOptions`.
    pub fn new_with_options(
        file_scan_config: FileScanConfig,
        table_parquet_options: TableParquetOptions,
    ) -> Self {
        Self {
            file_scan_config,
            predicate: None,
            metadata_size_hint: None,
            table_parquet_options,
            parquet_file_reader_factory: None,
            schema_adapter_factory: None,
        }
    }

    /// Update the list of files groups to read
    pub fn with_file_groups(mut self, file_groups: Vec<Vec<PartitionedFile>>) -> Self {
        self.file_scan_config.file_groups = file_groups;
        self
    }

    /// Set the filter predicate when reading.
    ///
    /// See the "Predicate Pushdown" section of the [`ParquetExec`] documentation
    /// for more details.
    pub fn with_predicate(mut self, predicate: Arc<dyn PhysicalExpr>) -> Self {
        self.predicate = Some(predicate);
        self
    }

    /// Set the metadata size hint
    ///
    /// This value determines how many bytes at the end of the file the default
    /// [`ParquetFileReaderFactory`] will request in the initial IO. If this is
    /// too small, the ParquetExec will need to make additional IO requests to
    /// read the footer.
    pub fn with_metadata_size_hint(mut self, metadata_size_hint: usize) -> Self {
        self.metadata_size_hint = Some(metadata_size_hint);
        self
    }

    /// Set the options for controlling how the ParquetExec reads parquet files.
    ///
    /// See also [`Self::new_with_options`]
    pub fn with_table_parquet_options(
        mut self,
        table_parquet_options: TableParquetOptions,
    ) -> Self {
        self.table_parquet_options = table_parquet_options;
        self
    }

    /// Set optional user defined parquet file reader factory.
    ///
    /// You can use [`ParquetFileReaderFactory`] to more precisely control how
    /// data is read from parquet files (e.g. skip re-reading metadata, coalesce
    /// I/O operations, etc).
    ///
    /// The default reader factory reads directly from an [`ObjectStore`]
    /// instance using individual I/O operations for the footer and each page.
    ///
    /// If a custom `ParquetFileReaderFactory` is provided, then data access
    /// operations will be routed to this factory instead of [`ObjectStore`].
    ///
    /// [`ObjectStore`]: object_store::ObjectStore
    pub fn with_parquet_file_reader_factory(
        mut self,
        parquet_file_reader_factory: Arc<dyn ParquetFileReaderFactory>,
    ) -> Self {
        self.parquet_file_reader_factory = Some(parquet_file_reader_factory);
        self
    }

    /// Set optional schema adapter factory.
    ///
    /// [`SchemaAdapterFactory`] allows user to specify how fields from the
    /// parquet file get mapped to that of the table schema.  The default schema
    /// adapter uses arrow's cast library to map the parquet fields to the table
    /// schema.
    pub fn with_schema_adapter_factory(
        mut self,
        schema_adapter_factory: Arc<dyn SchemaAdapterFactory>,
    ) -> Self {
        self.schema_adapter_factory = Some(schema_adapter_factory);
        self
    }

    /// Convenience: build an `Arc`d `ParquetExec` from this builder
    pub fn build_arc(self) -> Arc<ParquetExec> {
        Arc::new(self.build())
    }

    /// Build a [`ParquetExec`]
    #[must_use]
    pub fn build(self) -> ParquetExec {
        let Self {
            file_scan_config,
            predicate,
            metadata_size_hint,
            table_parquet_options,
            parquet_file_reader_factory,
            schema_adapter_factory,
        } = self;

        let base_config = file_scan_config;
        debug!("Creating ParquetExec, files: {:?}, projection {:?}, predicate: {:?}, limit: {:?}",
        base_config.file_groups, base_config.projection, predicate, base_config.limit);

        let metrics = ExecutionPlanMetricsSet::new();
        let predicate_creation_errors =
            MetricBuilder::new(&metrics).global_counter("num_predicate_creation_errors");

        let file_schema = &base_config.file_schema;
        let pruning_predicate = predicate
            .clone()
            .and_then(|predicate_expr| {
                match PruningPredicate::try_new(predicate_expr, Arc::clone(file_schema)) {
                    Ok(pruning_predicate) => Some(Arc::new(pruning_predicate)),
                    Err(e) => {
                        debug!("Could not create pruning predicate for: {e}");
                        predicate_creation_errors.add(1);
                        None
                    }
                }
            })
            .filter(|p| !p.always_true());

        let page_pruning_predicate = predicate
            .as_ref()
            .map(|predicate_expr| {
                PagePruningAccessPlanFilter::new(predicate_expr, Arc::clone(file_schema))
            })
            .map(Arc::new);

        let (
            projected_schema,
            projected_constraints,
            projected_statistics,
            projected_output_ordering,
        ) = base_config.project();

        let cache = ParquetExec::compute_properties(
            projected_schema,
            &projected_output_ordering,
            projected_constraints,
            &base_config,
        );
        ParquetExec {
            base_config,
            projected_statistics,
            metrics,
            predicate,
            pruning_predicate,
            page_pruning_predicate,
            metadata_size_hint,
            parquet_file_reader_factory,
            cache,
            table_parquet_options,
            schema_adapter_factory,
        }
    }
}

#[allow(unused, deprecated)]
impl ParquetExec {
    /// Create a new Parquet reader execution plan provided file list and schema.
    pub fn new(
        base_config: FileScanConfig,
        predicate: Option<Arc<dyn PhysicalExpr>>,
        metadata_size_hint: Option<usize>,
        table_parquet_options: TableParquetOptions,
    ) -> Self {
        let mut builder =
            ParquetExecBuilder::new_with_options(base_config, table_parquet_options);
        if let Some(predicate) = predicate {
            builder = builder.with_predicate(predicate);
        }
        if let Some(metadata_size_hint) = metadata_size_hint {
            builder = builder.with_metadata_size_hint(metadata_size_hint);
        }
        builder.build()
    }
    /// Return a [`ParquetExecBuilder`].
    ///
    /// See example on [`ParquetExec`] and [`ParquetExecBuilder`] for specifying
    /// parquet table options.
    pub fn builder(file_scan_config: FileScanConfig) -> ParquetExecBuilder {
        ParquetExecBuilder::new(file_scan_config)
    }

    /// Convert this `ParquetExec` into a builder for modification
    pub fn into_builder(self) -> ParquetExecBuilder {
        // list out fields so it is clear what is being dropped
        // (note the fields which are dropped are re-created as part of calling
        // `build` on the builder)
        let Self {
            base_config,
            projected_statistics: _,
            metrics: _,
            predicate,
            pruning_predicate: _,
            page_pruning_predicate: _,
            metadata_size_hint,
            parquet_file_reader_factory,
            cache: _,
            table_parquet_options,
            schema_adapter_factory,
        } = self;
        ParquetExecBuilder {
            file_scan_config: base_config,
            predicate,
            metadata_size_hint,
            table_parquet_options,
            parquet_file_reader_factory,
            schema_adapter_factory,
        }
    }
    /// [`FileScanConfig`] that controls this scan (such as which files to read)
    pub fn base_config(&self) -> &FileScanConfig {
        &self.base_config
    }
    /// Options passed to the parquet reader for this scan
    pub fn table_parquet_options(&self) -> &TableParquetOptions {
        &self.table_parquet_options
    }
    /// Optional predicate.
    pub fn predicate(&self) -> Option<&Arc<dyn PhysicalExpr>> {
        self.predicate.as_ref()
    }
    /// Optional reference to this parquet scan's pruning predicate
    pub fn pruning_predicate(&self) -> Option<&Arc<PruningPredicate>> {
        self.pruning_predicate.as_ref()
    }
    /// return the optional file reader factory
    pub fn parquet_file_reader_factory(
        &self,
    ) -> Option<&Arc<dyn ParquetFileReaderFactory>> {
        self.parquet_file_reader_factory.as_ref()
    }
    /// Optional user defined parquet file reader factory.
    pub fn with_parquet_file_reader_factory(
        mut self,
        parquet_file_reader_factory: Arc<dyn ParquetFileReaderFactory>,
    ) -> Self {
        self.parquet_file_reader_factory = Some(parquet_file_reader_factory);
        self
    }
    /// return the optional schema adapter factory
    pub fn schema_adapter_factory(&self) -> Option<&Arc<dyn SchemaAdapterFactory>> {
        self.schema_adapter_factory.as_ref()
    }
    /// Set optional schema adapter factory.
    ///
    /// [`SchemaAdapterFactory`] allows user to specify how fields from the
    /// parquet file get mapped to that of the table schema.  The default schema
    /// adapter uses arrow's cast library to map the parquet fields to the table
    /// schema.
    pub fn with_schema_adapter_factory(
        mut self,
        schema_adapter_factory: Arc<dyn SchemaAdapterFactory>,
    ) -> Self {
        self.schema_adapter_factory = Some(schema_adapter_factory);
        self
    }
    /// If true, the predicate will be used during the parquet scan.
    /// Defaults to false
    ///
    /// [`Expr`]: datafusion_expr::Expr
    pub fn with_pushdown_filters(mut self, pushdown_filters: bool) -> Self {
        self.table_parquet_options.global.pushdown_filters = pushdown_filters;
        self
    }

    /// Return the value described in [`Self::with_pushdown_filters`]
    fn pushdown_filters(&self) -> bool {
        self.table_parquet_options.global.pushdown_filters
    }
    /// If true, the `RowFilter` made by `pushdown_filters` may try to
    /// minimize the cost of filter evaluation by reordering the
    /// predicate [`Expr`]s. If false, the predicates are applied in
    /// the same order as specified in the query. Defaults to false.
    ///
    /// [`Expr`]: datafusion_expr::Expr
    pub fn with_reorder_filters(mut self, reorder_filters: bool) -> Self {
        self.table_parquet_options.global.reorder_filters = reorder_filters;
        self
    }
    /// Return the value described in [`Self::with_reorder_filters`]
    fn reorder_filters(&self) -> bool {
        self.table_parquet_options.global.reorder_filters
    }
    /// If enabled, the reader will read the page index
    /// This is used to optimize filter pushdown
    /// via `RowSelector` and `RowFilter` by
    /// eliminating unnecessary IO and decoding
    fn bloom_filter_on_read(&self) -> bool {
        self.table_parquet_options.global.bloom_filter_on_read
    }
    /// Return the value described in [`ParquetSource::with_enable_page_index`]
    fn enable_page_index(&self) -> bool {
        self.table_parquet_options.global.enable_page_index
    }

    fn output_partitioning_helper(file_config: &FileScanConfig) -> Partitioning {
        Partitioning::UnknownPartitioning(file_config.file_groups.len())
    }

    /// This function creates the cache object that stores the plan properties such as schema, equivalence properties, ordering, partitioning, etc.
    fn compute_properties(
        schema: SchemaRef,
        orderings: &[LexOrdering],
        constraints: Constraints,
        file_config: &FileScanConfig,
    ) -> PlanProperties {
        PlanProperties::new(
            EquivalenceProperties::new_with_orderings(schema, orderings)
                .with_constraints(constraints),
            Self::output_partitioning_helper(file_config), // Output Partitioning
            EmissionType::Incremental,
            Boundedness::Bounded,
        )
    }

    /// Updates the file groups to read and recalculates the output partitioning
    ///
    /// Note this function does not update statistics or other properties
    /// that depend on the file groups.
    fn with_file_groups_and_update_partitioning(
        mut self,
        file_groups: Vec<Vec<PartitionedFile>>,
    ) -> Self {
        self.base_config.file_groups = file_groups;
        // Changing file groups may invalidate output partitioning. Update it also
        let output_partitioning = Self::output_partitioning_helper(&self.base_config);
        self.cache = self.cache.with_partitioning(output_partitioning);
        self
    }
}

#[allow(unused, deprecated)]
impl DisplayAs for ParquetExec {
    fn fmt_as(&self, t: DisplayFormatType, f: &mut Formatter) -> std::fmt::Result {
        match t {
            DisplayFormatType::Default | DisplayFormatType::Verbose => {
                let predicate_string = self
                    .predicate
                    .as_ref()
                    .map(|p| format!(", predicate={p}"))
                    .unwrap_or_default();

                let pruning_predicate_string = self
                    .pruning_predicate
                    .as_ref()
                    .map(|pre| {
                        let mut guarantees = pre
                            .literal_guarantees()
                            .iter()
                            .map(|item| format!("{}", item))
                            .collect_vec();
                        guarantees.sort();
                        format!(
                            ", pruning_predicate={}, required_guarantees=[{}]",
                            pre.predicate_expr(),
                            guarantees.join(", ")
                        )
                    })
                    .unwrap_or_default();

                write!(f, "ParquetExec: ")?;
                self.base_config.fmt_as(t, f)?;
                write!(f, "{}{}", predicate_string, pruning_predicate_string,)
            }
        }
    }
}

#[allow(unused, deprecated)]
impl ExecutionPlan for ParquetExec {
    fn name(&self) -> &'static str {
        "ParquetExec"
    }

    /// Return a reference to Any that can be used for downcasting
    fn as_any(&self) -> &dyn Any {
        self
    }

    fn properties(&self) -> &PlanProperties {
        &self.cache
    }

    fn children(&self) -> Vec<&Arc<dyn ExecutionPlan>> {
        // this is a leaf node and has no children
        vec![]
    }

    fn with_new_children(
        self: Arc<Self>,
        _: Vec<Arc<dyn ExecutionPlan>>,
    ) -> Result<Arc<dyn ExecutionPlan>> {
        Ok(self)
    }

    /// Redistribute files across partitions according to their size
    /// See comments on [`FileGroupPartitioner`] for more detail.
    fn repartitioned(
        &self,
        target_partitions: usize,
        config: &ConfigOptions,
    ) -> Result<Option<Arc<dyn ExecutionPlan>>> {
        let repartition_file_min_size = config.optimizer.repartition_file_min_size;
        let repartitioned_file_groups_option = FileGroupPartitioner::new()
            .with_target_partitions(target_partitions)
            .with_repartition_file_min_size(repartition_file_min_size)
            .with_preserve_order_within_groups(
                self.properties().output_ordering().is_some(),
            )
            .repartition_file_groups(&self.base_config.file_groups);

        let mut new_plan = self.clone();
        if let Some(repartitioned_file_groups) = repartitioned_file_groups_option {
            new_plan = new_plan
                .with_file_groups_and_update_partitioning(repartitioned_file_groups);
        }
        Ok(Some(Arc::new(new_plan)))
    }

    fn execute(
        &self,
        partition_index: usize,
        ctx: Arc<TaskContext>,
    ) -> Result<SendableRecordBatchStream> {
        let projection = self
            .base_config
            .file_column_projection_indices()
            .unwrap_or_else(|| {
                (0..self.base_config.file_schema.fields().len()).collect()
            });
        let parquet_file_reader_factory = self
            .parquet_file_reader_factory
            .as_ref()
            .map(|f| Ok(Arc::clone(f)))
            .unwrap_or_else(|| {
                ctx.runtime_env()
                    .object_store(&self.base_config.object_store_url)
                    .map(|store| {
                        Arc::new(DefaultParquetFileReaderFactory::new(store)) as _
                    })
            })?;

        let schema_adapter_factory = self
            .schema_adapter_factory
            .clone()
            .unwrap_or_else(|| Arc::new(DefaultSchemaAdapterFactory));

        let opener = ParquetOpener {
            partition_index,
            projection: Arc::from(projection),
            batch_size: ctx.session_config().batch_size(),
            limit: self.base_config.limit,
            predicate: self.predicate.clone(),
            pruning_predicate: self.pruning_predicate.clone(),
            page_pruning_predicate: self.page_pruning_predicate.clone(),
            table_schema: Arc::clone(&self.base_config.file_schema),
            metadata_size_hint: self.metadata_size_hint,
            metrics: self.metrics.clone(),
            parquet_file_reader_factory,
            pushdown_filters: self.pushdown_filters(),
            reorder_filters: self.reorder_filters(),
            enable_page_index: self.enable_page_index(),
            enable_bloom_filter: self.bloom_filter_on_read(),
            schema_adapter_factory,
        };
        let stream = FileStream::new(
            &self.base_config,
            partition_index,
            Arc::new(opener),
            &self.metrics,
        )?;
        Ok(Box::pin(stream))
    }
    fn metrics(&self) -> Option<MetricsSet> {
        Some(self.metrics.clone_inner())
    }
    fn statistics(&self) -> Result<Statistics> {
        // When filters are pushed down, we have no way of knowing the exact statistics.
        // Note that pruning predicate is also a kind of filter pushdown.
        // (bloom filters use `pruning_predicate` too)
        let stats = if self.pruning_predicate.is_some()
            || self.page_pruning_predicate.is_some()
            || (self.predicate.is_some() && self.pushdown_filters())
        {
            self.projected_statistics.clone().to_inexact()
        } else {
            self.projected_statistics.clone()
        };
        Ok(stats)
    }
    fn fetch(&self) -> Option<usize> {
        self.base_config.limit
    }

    fn with_fetch(&self, limit: Option<usize>) -> Option<Arc<dyn ExecutionPlan>> {
        let new_config = self.base_config.clone().with_limit(limit);
        Some(Arc::new(Self {
            base_config: new_config,
            projected_statistics: self.projected_statistics.clone(),
            metrics: self.metrics.clone(),
            predicate: self.predicate.clone(),
            pruning_predicate: self.pruning_predicate.clone(),
            page_pruning_predicate: self.page_pruning_predicate.clone(),
            metadata_size_hint: self.metadata_size_hint,
            parquet_file_reader_factory: self.parquet_file_reader_factory.clone(),
            cache: self.cache.clone(),
            table_parquet_options: self.table_parquet_options.clone(),
            schema_adapter_factory: self.schema_adapter_factory.clone(),
        }))
    }
}

/// Execution plan for reading one or more Parquet files.
///
/// ```text
///             ▲
///             │
///             │  Produce a stream of
///             │  RecordBatches
///             │
/// ┌───────────────────────┐
/// │                       │
/// │     DataSourceExec    │
/// │                       │
/// └───────────────────────┘
///             ▲
///             │  Asynchronously read from one
///             │  or more parquet files via
///             │  ObjectStore interface
///             │
///             │
///   .───────────────────.
///  │                     )
///  │`───────────────────'│
///  │    ObjectStore      │
///  │.───────────────────.│
///  │                     )
///   `───────────────────'
///
/// ```
///
/// # Example: Create a `DataSourceExec`
/// ```
/// # use std::sync::Arc;
/// # use arrow::datatypes::Schema;
/// # use datafusion::datasource::physical_plan::{FileScanConfig, ParquetSource};
/// # use datafusion::datasource::listing::PartitionedFile;
/// # use datafusion_execution::object_store::ObjectStoreUrl;
/// # use datafusion_physical_expr::expressions::lit;
/// # use datafusion_physical_plan::source::DataSourceExec;
/// # use datafusion_common::config::TableParquetOptions;
///
/// # let file_schema = Arc::new(Schema::empty());
/// # let object_store_url = ObjectStoreUrl::local_filesystem();
/// # let predicate = lit(true);
/// let source = Arc::new(
///     ParquetSource::new(
///         Arc::clone(&file_schema),
///         Some(predicate),
///         None,
///         TableParquetOptions::default()
///     )
/// );
/// // Create a DataSourceExec for reading `file1.parquet` with a file size of 100MB
/// let file_scan_config = FileScanConfig::new(object_store_url, file_schema, source)
///    .with_file(PartitionedFile::new("file1.parquet", 100*1024*1024));
/// let exec = file_scan_config.new_exec();
/// ```
///
/// # Features
///
/// Supports the following optimizations:
///
/// * Concurrent reads: reads from one or more files in parallel as multiple
///   partitions, including concurrently reading multiple row groups from a single
///   file.
///
/// * Predicate push down: skips row groups, pages, rows based on metadata
///   and late materialization. See "Predicate Pushdown" below.
///
/// * Projection pushdown: reads and decodes only the columns required.
///
/// * Limit pushdown: stop execution early after some number of rows are read.
///
/// * Custom readers: customize reading  parquet files, e.g. to cache metadata,
///   coalesce I/O operations, etc. See [`ParquetFileReaderFactory`] for more
///   details.
///
/// * Schema evolution: read parquet files with different schemas into a unified
///   table schema. See [`SchemaAdapterFactory`] for more details.
///
/// * metadata_size_hint: controls the number of bytes read from the end of the
///   file in the initial I/O when the default [`ParquetFileReaderFactory`]. If a
///   custom reader is used, it supplies the metadata directly and this parameter
///   is ignored. [`ParquetSource::with_metadata_size_hint`] for more details.
///
/// * User provided  [`ParquetAccessPlan`]s to skip row groups and/or pages
///   based on external information. See "Implementing External Indexes" below
///
/// # Predicate Pushdown
///
/// `DataSourceExec` uses the provided [`PhysicalExpr`] predicate as a filter to
/// skip reading unnecessary data and improve query performance using several techniques:
///
/// * Row group pruning: skips entire row groups based on min/max statistics
///   found in [`ParquetMetaData`] and any Bloom filters that are present.
///
/// * Page pruning: skips individual pages within a ColumnChunk using the
///   [Parquet PageIndex], if present.
///
/// * Row filtering: skips rows within a page using a form of late
///   materialization. When possible, predicates are applied by the parquet
///   decoder *during* decode (see [`ArrowPredicate`] and [`RowFilter`] for more
///   details). This is only enabled if `ParquetScanOptions::pushdown_filters` is set to true.
///
/// Note: If the predicate can not be used to accelerate the scan, it is ignored
/// (no error is raised on predicate evaluation errors).
///
/// [`ArrowPredicate`]: parquet::arrow::arrow_reader::ArrowPredicate
/// [`RowFilter`]: parquet::arrow::arrow_reader::RowFilter
/// [Parquet PageIndex]: https://github.com/apache/parquet-format/blob/master/PageIndex.md
///
/// # Example: rewriting `DataSourceExec`
///
/// You can modify a `DataSourceExec` using [`ParquetSource`], for example
/// to change files or add a predicate.
///
/// ```no_run
/// # use std::sync::Arc;
/// # use arrow::datatypes::Schema;
/// # use datafusion::datasource::physical_plan::FileScanConfig;
/// # use datafusion::datasource::listing::PartitionedFile;
/// # use datafusion_physical_plan::source::DataSourceExec;
///
/// # fn parquet_exec() -> DataSourceExec { unimplemented!() }
/// // Split a single DataSourceExec into multiple DataSourceExecs, one for each file
/// let source = parquet_exec().source();
/// let base_config = source.as_any().downcast_ref::<FileScanConfig>().unwrap();
/// let existing_file_groups = &base_config.file_groups;
/// let new_execs = existing_file_groups
///   .iter()
///   .map(|file_group| {
///     // create a new exec by copying the existing exec's source config
///     let new_config = base_config
///         .clone()
///        .with_file_groups(vec![file_group.clone()]);
///
///     new_config.new_exec()
///   })
///   .collect::<Vec<_>>();
/// ```
///
/// # Implementing External Indexes
///
/// It is possible to restrict the row groups and selections within those row
/// groups that the DataSourceExec will consider by providing an initial
/// [`ParquetAccessPlan`] as `extensions` on `PartitionedFile`. This can be
/// used to implement external indexes on top of parquet files and select only
/// portions of the files.
///
/// The `DataSourceExec` will try and reduce any provided `ParquetAccessPlan`
/// further based on the contents of `ParquetMetadata` and other settings.
///
/// ## Example of providing a ParquetAccessPlan
///
/// ```
/// # use std::sync::Arc;
/// # use arrow_schema::{Schema, SchemaRef};
/// # use datafusion::datasource::listing::PartitionedFile;
/// # use datafusion::datasource::physical_plan::parquet::ParquetAccessPlan;
/// # use datafusion::datasource::physical_plan::{FileScanConfig, ParquetSource};
/// # use datafusion_execution::object_store::ObjectStoreUrl;
/// # use datafusion_physical_plan::source::DataSourceExec;
///
/// # fn schema() -> SchemaRef {
/// #   Arc::new(Schema::empty())
/// # }
/// // create an access plan to scan row group 0, 1 and 3 and skip row groups 2 and 4
/// let mut access_plan = ParquetAccessPlan::new_all(5);
/// access_plan.skip(2);
/// access_plan.skip(4);
/// // provide the plan as extension to the FileScanConfig
/// let partitioned_file = PartitionedFile::new("my_file.parquet", 1234)
///   .with_extensions(Arc::new(access_plan));
/// // create a FileScanConfig to scan this file
/// let file_scan_config = FileScanConfig::new(ObjectStoreUrl::local_filesystem(), schema(), Arc::new(ParquetSource::default()))
///     .with_file(partitioned_file);
/// // this parquet DataSourceExec will not even try to read row groups 2 and 4. Additional
/// // pruning based on predicates may also happen
/// let exec = file_scan_config.new_exec();
/// ```
///
/// For a complete example, see the [`advanced_parquet_index` example]).
///
/// [`parquet_index_advanced` example]: https://github.com/apache/datafusion/blob/main/datafusion-examples/examples/advanced_parquet_index.rs
///
/// # Execution Overview
///
/// * Step 1: `DataSourceExec::execute` is called, returning a `FileStream`
///   configured to open parquet files with a `ParquetOpener`.
///
/// * Step 2: When the stream is polled, the `ParquetOpener` is called to open
///   the file.
///
/// * Step 3: The `ParquetOpener` gets the [`ParquetMetaData`] (file metadata)
///   via [`ParquetFileReaderFactory`], creating a [`ParquetAccessPlan`] by
///   applying predicates to metadata. The plan and projections are used to
///   determine what pages must be read.
///
/// * Step 4: The stream begins reading data, fetching the required parquet
///   pages incrementally decoding them, and applying any row filters (see
///   [`Self::with_pushdown_filters`]).
///
/// * Step 5: As each [`RecordBatch`] is read, it may be adapted by a
///   [`SchemaAdapter`] to match the table schema. By default missing columns are
///   filled with nulls, but this can be customized via [`SchemaAdapterFactory`].
///
/// [`RecordBatch`]: arrow::record_batch::RecordBatch
/// [`SchemaAdapter`]: crate::datasource::schema_adapter::SchemaAdapter
/// [`ParquetMetadata`]: parquet::file::metadata::ParquetMetaData
#[derive(Clone, Default, Debug)]
pub struct ParquetSource {
    /// Options for reading Parquet files
    table_parquet_options: TableParquetOptions,
    /// Optional metrics
    metrics: ExecutionPlanMetricsSet,
    /// Optional predicate for row filtering during parquet scan
    predicate: Option<Arc<dyn PhysicalExpr>>,
    /// Optional predicate for pruning row groups (derived from `predicate`)
    pruning_predicate: Option<Arc<PruningPredicate>>,
    /// Optional predicate for pruning pages (derived from `predicate`)
    page_pruning_predicate: Option<Arc<PagePruningAccessPlanFilter>>,
    /// Optional user defined parquet file reader factory
    parquet_file_reader_factory: Option<Arc<dyn ParquetFileReaderFactory>>,
    /// Optional user defined schema adapter
    schema_adapter_factory: Option<Arc<dyn SchemaAdapterFactory>>,
    /// Batch size configuration
    batch_size: Option<usize>,
    /// Optional hint for the size of the parquet metadata
    metadata_size_hint: Option<usize>,
    projected_statistics: Option<Statistics>,
}

impl ParquetSource {
    /// Initialize a ParquetSource, if default values are going to be used,
    /// use `ParguetConfig::default()` instead
    pub fn new(
        file_schema: Arc<Schema>,
        predicate: Option<Arc<dyn PhysicalExpr>>,
        metadata_size_hint: Option<usize>,
        table_parquet_options: TableParquetOptions,
    ) -> Self {
        debug!("Creating ParquetSource, schema: {:?}, predicate: {:?}, metadata_size_hint: {:?}", file_schema, predicate, metadata_size_hint);

        let metrics = ExecutionPlanMetricsSet::new();
        let predicate_creation_errors =
            MetricBuilder::new(&metrics).global_counter("num_predicate_creation_errors");

        let mut conf = ParquetSource::new_with_options(table_parquet_options);
        conf.with_metrics(metrics);
        if let Some(predicate) = predicate.clone() {
            conf = conf.with_predicate(predicate);
        }

        if let Some(metadata_size_hint) = metadata_size_hint {
            conf = conf.with_metadata_size_hint(metadata_size_hint);
        }

        let pruning_predicate = predicate
            .clone()
            .and_then(|predicate_expr| {
                match PruningPredicate::try_new(predicate_expr, Arc::clone(&file_schema))
                {
                    Ok(pruning_predicate) => Some(Arc::new(pruning_predicate)),
                    Err(e) => {
                        debug!("Could not create pruning predicate for: {e}");
                        predicate_creation_errors.add(1);
                        None
                    }
                }
            })
            .filter(|p| !p.always_true());
        if let Some(pruning_predicate) = pruning_predicate {
            conf = conf.with_pruning_predicate(pruning_predicate);
        }

        let page_pruning_predicate = predicate
            .as_ref()
            .map(|predicate_expr| {
                PagePruningAccessPlanFilter::new(predicate_expr, Arc::clone(&file_schema))
            })
            .map(Arc::new);
        if let Some(page_pruning_predicate) = page_pruning_predicate {
            conf = conf.with_page_pruning_predicate(page_pruning_predicate);
        }

        conf
    }

    /// Create a new builder to read the data specified in the file scan
    /// configuration with the provided `TableParquetOptions`.
    pub fn new_with_options(table_parquet_options: TableParquetOptions) -> Self {
        Self {
            table_parquet_options,
            ..Self::default()
        }
    }

    /// Set the metadata size hint
    ///
    /// This value determines how many bytes at the end of the file the default
    /// [`ParquetFileReaderFactory`] will request in the initial IO. If this is
    /// too small, the ParquetSource will need to make additional IO requests to
    /// read the footer.
    pub fn with_metadata_size_hint(mut self, metadata_size_hint: usize) -> Self {
        self.metadata_size_hint = Some(metadata_size_hint);
        self
    }

    fn with_metrics(&self, metrics: ExecutionPlanMetricsSet) -> Self {
        let mut conf = self.clone();
        conf.metrics = metrics;
        conf
    }

    fn with_predicate(&self, predicate: Arc<dyn PhysicalExpr>) -> Self {
        let mut conf = self.clone();
        conf.predicate = Some(predicate);
        conf
    }

    fn with_pruning_predicate(&self, pruning_predicate: Arc<PruningPredicate>) -> Self {
        let mut conf = self.clone();
        conf.pruning_predicate = Some(pruning_predicate);
        conf
    }

    fn with_page_pruning_predicate(
        &self,
        page_pruning_predicate: Arc<PagePruningAccessPlanFilter>,
    ) -> Self {
        let mut conf = self.clone();
        conf.page_pruning_predicate = Some(page_pruning_predicate);
        conf
    }

    /// Options passed to the parquet reader for this scan
    pub fn table_parquet_options(&self) -> &TableParquetOptions {
        &self.table_parquet_options
    }

    /// Optional predicate.
    pub fn predicate(&self) -> Option<&Arc<dyn PhysicalExpr>> {
        self.predicate.as_ref()
    }

    /// Optional reference to this parquet scan's pruning predicate
    pub fn pruning_predicate(&self) -> Option<&Arc<PruningPredicate>> {
        self.pruning_predicate.as_ref()
    }

    /// Optional reference to this parquet scan's page pruning predicate
    pub fn page_pruning_predicate(&self) -> Option<&Arc<PagePruningAccessPlanFilter>> {
        self.page_pruning_predicate.as_ref()
    }

    /// return the optional file reader factory
    pub fn parquet_file_reader_factory(
        &self,
    ) -> Option<&Arc<dyn ParquetFileReaderFactory>> {
        self.parquet_file_reader_factory.as_ref()
    }

    /// Optional user defined parquet file reader factory.
    ///
    pub fn with_parquet_file_reader_factory(
        mut self,
        parquet_file_reader_factory: Arc<dyn ParquetFileReaderFactory>,
    ) -> Self {
        self.parquet_file_reader_factory = Some(parquet_file_reader_factory);
        self
    }

    /// return the optional schema adapter factory
    pub fn schema_adapter_factory(&self) -> Option<&Arc<dyn SchemaAdapterFactory>> {
        self.schema_adapter_factory.as_ref()
    }

    /// Set optional schema adapter factory.
    ///
    /// [`SchemaAdapterFactory`] allows user to specify how fields from the
    /// parquet file get mapped to that of the table schema.  The default schema
    /// adapter uses arrow's cast library to map the parquet fields to the table
    /// schema.
    pub fn with_schema_adapter_factory(
        mut self,
        schema_adapter_factory: Arc<dyn SchemaAdapterFactory>,
    ) -> Self {
        self.schema_adapter_factory = Some(schema_adapter_factory);
        self
    }

    /// If true, the predicate will be used during the parquet scan.
    /// Defaults to false
    ///
    /// [`Expr`]: datafusion_expr::Expr
    pub fn with_pushdown_filters(mut self, pushdown_filters: bool) -> Self {
        self.table_parquet_options.global.pushdown_filters = pushdown_filters;
        self
    }

    /// Return the value described in [`Self::with_pushdown_filters`]
    pub(crate) fn pushdown_filters(&self) -> bool {
        self.table_parquet_options.global.pushdown_filters
    }

    /// If true, the `RowFilter` made by `pushdown_filters` may try to
    /// minimize the cost of filter evaluation by reordering the
    /// predicate [`Expr`]s. If false, the predicates are applied in
    /// the same order as specified in the query. Defaults to false.
    ///
    /// [`Expr`]: datafusion_expr::Expr
    pub fn with_reorder_filters(mut self, reorder_filters: bool) -> Self {
        self.table_parquet_options.global.reorder_filters = reorder_filters;
        self
    }

    /// Return the value described in [`Self::with_reorder_filters`]
    fn reorder_filters(&self) -> bool {
        self.table_parquet_options.global.reorder_filters
    }

    /// If enabled, the reader will read the page index
    /// This is used to optimize filter pushdown
    /// via `RowSelector` and `RowFilter` by
    /// eliminating unnecessary IO and decoding
    pub fn with_enable_page_index(mut self, enable_page_index: bool) -> Self {
        self.table_parquet_options.global.enable_page_index = enable_page_index;
        self
    }

    /// Return the value described in [`Self::with_enable_page_index`]
    fn enable_page_index(&self) -> bool {
        self.table_parquet_options.global.enable_page_index
    }

    /// If enabled, the reader will read by the bloom filter
    pub fn with_bloom_filter_on_read(mut self, bloom_filter_on_read: bool) -> Self {
        self.table_parquet_options.global.bloom_filter_on_read = bloom_filter_on_read;
        self
    }

    /// If enabled, the writer will write by the bloom filter
    pub fn with_bloom_filter_on_write(
        mut self,
        enable_bloom_filter_on_write: bool,
    ) -> Self {
        self.table_parquet_options.global.bloom_filter_on_write =
            enable_bloom_filter_on_write;
        self
    }

    /// Return the value described in [`Self::with_bloom_filter_on_read`]
    fn bloom_filter_on_read(&self) -> bool {
        self.table_parquet_options.global.bloom_filter_on_read
    }
}

impl FileSource for ParquetSource {
    fn create_file_opener(
        &self,
        object_store: Result<Arc<dyn ObjectStore>>,
        base_config: &FileScanConfig,
        partition: usize,
    ) -> Result<Arc<dyn FileOpener>> {
        let projection = base_config
            .file_column_projection_indices()
            .unwrap_or_else(|| (0..base_config.file_schema.fields().len()).collect());
        let schema_adapter_factory = self
            .schema_adapter_factory
            .clone()
            .unwrap_or_else(|| Arc::new(DefaultSchemaAdapterFactory));

        let parquet_file_reader_factory = self
            .parquet_file_reader_factory
            .as_ref()
            .map(|f| Ok(Arc::clone(f)))
            .unwrap_or_else(|| {
                object_store.map(|store| {
                    Arc::new(DefaultParquetFileReaderFactory::new(store)) as _
                })
            })?;

        Ok(Arc::new(ParquetOpener {
            partition_index: partition,
            projection: Arc::from(projection),
            batch_size: self
                .batch_size
                .expect("Batch size must set before creating ParquetOpener"),
            limit: base_config.limit,
            predicate: self.predicate.clone(),
            pruning_predicate: self.pruning_predicate.clone(),
            page_pruning_predicate: self.page_pruning_predicate.clone(),
            table_schema: Arc::clone(&base_config.file_schema),
            metadata_size_hint: self.metadata_size_hint,
            metrics: self.metrics().clone(),
            parquet_file_reader_factory,
            pushdown_filters: self.pushdown_filters(),
            reorder_filters: self.reorder_filters(),
            enable_page_index: self.enable_page_index(),
            enable_bloom_filter: self.bloom_filter_on_read(),
            schema_adapter_factory,
        }))
    }

    fn as_any(&self) -> &dyn Any {
        self
    }

    fn with_batch_size(&self, batch_size: usize) -> Arc<dyn FileSource> {
        let mut conf = self.clone();
        conf.batch_size = Some(batch_size);
        Arc::new(conf)
    }

    fn with_schema(&self, _schema: SchemaRef) -> Arc<dyn FileSource> {
        Arc::new(Self { ..self.clone() })
    }

    fn with_statistics(&self, statistics: Statistics) -> Arc<dyn FileSource> {
        let mut conf = self.clone();
        conf.projected_statistics = Some(statistics);
        Arc::new(conf)
    }

    fn with_projection(&self, _config: &FileScanConfig) -> Arc<dyn FileSource> {
        Arc::new(Self { ..self.clone() })
    }

    fn metrics(&self) -> &ExecutionPlanMetricsSet {
        &self.metrics
    }

    fn statistics(&self) -> Result<Statistics> {
        let statistics = &self.projected_statistics;
        let statistics = statistics
            .clone()
            .expect("projected_statistics must be set");
        // When filters are pushed down, we have no way of knowing the exact statistics.
        // Note that pruning predicate is also a kind of filter pushdown.
        // (bloom filters use `pruning_predicate` too)
        if self.pruning_predicate().is_some()
            || self.page_pruning_predicate().is_some()
            || (self.predicate().is_some() && self.pushdown_filters())
        {
            Ok(statistics.to_inexact())
        } else {
            Ok(statistics)
        }
    }

    fn file_type(&self) -> FileType {
        FileType::Parquet
    }

    fn fmt_extra(&self, t: DisplayFormatType, f: &mut Formatter) -> std::fmt::Result {
        match t {
            DisplayFormatType::Default | DisplayFormatType::Verbose => {
                let predicate_string = self
                    .predicate()
                    .map(|p| format!(", predicate={p}"))
                    .unwrap_or_default();

                let pruning_predicate_string = self
                    .pruning_predicate()
                    .map(|pre| {
                        let mut guarantees = pre
                            .literal_guarantees()
                            .iter()
                            .map(|item| format!("{}", item))
                            .collect_vec();
                        guarantees.sort();
                        format!(
                            ", pruning_predicate={}, required_guarantees=[{}]",
                            pre.predicate_expr(),
                            guarantees.join(", ")
                        )
                    })
                    .unwrap_or_default();

                write!(f, "{}{}", predicate_string, pruning_predicate_string)
            }
        }
    }
}

fn should_enable_page_index(
    enable_page_index: bool,
    page_pruning_predicate: &Option<Arc<PagePruningAccessPlanFilter>>,
) -> bool {
    enable_page_index
        && page_pruning_predicate.is_some()
        && page_pruning_predicate
            .as_ref()
            .map(|p| p.filter_number() > 0)
            .unwrap_or(false)
}

#[cfg(test)]
mod tests {
    // See also `parquet_exec` integration test
    use std::fs::{self, File};
    use std::io::Write;
    use std::sync::Mutex;

    use super::*;
    use crate::dataframe::DataFrameWriteOptions;
    use crate::datasource::file_format::options::CsvReadOptions;
    use crate::datasource::file_format::parquet::test_util::store_parquet;
    use crate::datasource::file_format::test_util::scan_format;
    use crate::datasource::listing::{FileRange, ListingOptions, PartitionedFile};
    use crate::datasource::object_store::ObjectStoreUrl;
    use crate::execution::context::SessionState;
    use crate::physical_plan::displayable;
    use crate::prelude::{ParquetReadOptions, SessionConfig, SessionContext};
    use crate::test::object_store::local_unpartitioned_file;
    use crate::{
        assert_batches_sorted_eq,
        datasource::file_format::{parquet::ParquetFormat, FileFormat},
        physical_plan::collect,
    };

    use arrow::array::{
        ArrayRef, Date64Array, Int32Array, Int64Array, Int8Array, StringArray,
        StructArray,
    };
    use arrow::datatypes::{Field, Schema, SchemaBuilder};
    use arrow::record_batch::RecordBatch;
    use arrow_schema::{DataType, Fields};
    use bytes::{BufMut, BytesMut};
    use datafusion_common::{assert_contains, ScalarValue};
    use datafusion_expr::{col, lit, when, Expr};
    use datafusion_physical_expr::planner::logical2physical;
    use datafusion_physical_plan::metrics::MetricsSet;
    use datafusion_physical_plan::source::DataSourceExec;
    use datafusion_physical_plan::{ExecutionPlan, ExecutionPlanProperties};

    use chrono::{TimeZone, Utc};
    use futures::StreamExt;
    use object_store::local::LocalFileSystem;
    use object_store::path::Path;
    use object_store::{ObjectMeta, ObjectStore};
    use parquet::arrow::ArrowWriter;
    use parquet::file::properties::WriterProperties;
    use tempfile::TempDir;
    use url::Url;

    struct RoundTripResult {
        /// Data that was read back from ParquetFiles
        batches: Result<Vec<RecordBatch>>,
        /// The physical plan that was created (that has statistics, etc)
        parquet_exec: Arc<DataSourceExec>,
        /// The ParquetSource that is used in plan
        parquet_source: ParquetSource,
    }

    /// round-trip record batches by writing each individual RecordBatch to
    /// a parquet file and then reading that parquet file with the specified
    /// options.
    #[derive(Debug, Default)]
    struct RoundTrip {
        projection: Option<Vec<usize>>,
        schema: Option<SchemaRef>,
        predicate: Option<Expr>,
        pushdown_predicate: bool,
        page_index_predicate: bool,
    }

    impl RoundTrip {
        fn new() -> Self {
            Default::default()
        }

        fn with_projection(mut self, projection: Vec<usize>) -> Self {
            self.projection = Some(projection);
            self
        }

        fn with_schema(mut self, schema: SchemaRef) -> Self {
            self.schema = Some(schema);
            self
        }

        fn with_predicate(mut self, predicate: Expr) -> Self {
            self.predicate = Some(predicate);
            self
        }

        fn with_pushdown_predicate(mut self) -> Self {
            self.pushdown_predicate = true;
            self
        }

        fn with_page_index_predicate(mut self) -> Self {
            self.page_index_predicate = true;
            self
        }

        /// run the test, returning only the resulting RecordBatches
        async fn round_trip_to_batches(
            self,
            batches: Vec<RecordBatch>,
        ) -> Result<Vec<RecordBatch>> {
            self.round_trip(batches).await.batches
        }

        /// run the test, returning the `RoundTripResult`
        async fn round_trip(self, batches: Vec<RecordBatch>) -> RoundTripResult {
            let Self {
                projection,
                schema,
                predicate,
                pushdown_predicate,
                page_index_predicate,
            } = self;

            let file_schema = match schema {
                Some(schema) => schema,
                None => Arc::new(
                    Schema::try_merge(
                        batches.iter().map(|b| b.schema().as_ref().clone()),
                    )
                    .unwrap(),
                ),
            };
            // If testing with page_index_predicate, write parquet
            // files with multiple pages
            let multi_page = page_index_predicate;
            let (meta, _files) = store_parquet(batches, multi_page).await.unwrap();
            let file_group = meta.into_iter().map(Into::into).collect();

            // set up predicate (this is normally done by a layer higher up)
            let predicate = predicate.map(|p| logical2physical(&p, &file_schema));

            let mut source = ParquetSource::new(
                Arc::clone(&file_schema),
                predicate,
                None,
                TableParquetOptions::default(),
            );

            if pushdown_predicate {
                source = source
                    .with_pushdown_filters(true)
                    .with_reorder_filters(true);
            }

            if page_index_predicate {
                source = source.with_enable_page_index(true);
            }

            let base_config = FileScanConfig::new(
                ObjectStoreUrl::local_filesystem(),
                file_schema,
                Arc::new(source.clone()),
            )
            .with_file_group(file_group)
            .with_projection(projection);

            let session_ctx = SessionContext::new();
            let task_ctx = session_ctx.task_ctx();
            let parquet_exec = base_config.new_exec();
            RoundTripResult {
                batches: collect(parquet_exec.clone(), task_ctx).await,
                parquet_exec,
                parquet_source: base_config
                    .file_source()
                    .as_any()
                    .downcast_ref::<ParquetSource>()
                    .unwrap()
                    .clone(),
            }
        }
    }

    // Add a new column with the specified field name to the RecordBatch
    fn add_to_batch(
        batch: &RecordBatch,
        field_name: &str,
        array: ArrayRef,
    ) -> RecordBatch {
        let mut fields = SchemaBuilder::from(batch.schema().fields());
        fields.push(Field::new(field_name, array.data_type().clone(), true));
        let schema = Arc::new(fields.finish());

        let mut columns = batch.columns().to_vec();
        columns.push(array);
        RecordBatch::try_new(schema, columns).expect("error; creating record batch")
    }

    fn create_batch(columns: Vec<(&str, ArrayRef)>) -> RecordBatch {
        columns.into_iter().fold(
            RecordBatch::new_empty(Arc::new(Schema::empty())),
            |batch, (field_name, arr)| add_to_batch(&batch, field_name, arr.clone()),
        )
    }

    #[tokio::test]
    async fn write_parquet_results_error_handling() -> Result<()> {
        let ctx = SessionContext::new();
        // register a local file system object store for /tmp directory
        let tmp_dir = TempDir::new()?;
        let local = Arc::new(LocalFileSystem::new_with_prefix(&tmp_dir)?);
        let local_url = Url::parse("file://local").unwrap();
        ctx.register_object_store(&local_url, local);

        let options = CsvReadOptions::default()
            .schema_infer_max_records(2)
            .has_header(true);
        let df = ctx.read_csv("tests/data/corrupt.csv", options).await?;
        let out_dir_url = "file://local/out";
        let e = df
            .write_parquet(out_dir_url, DataFrameWriteOptions::new(), None)
            .await
            .expect_err("should fail because input file does not match inferred schema");
        assert_eq!(e.strip_backtrace(), "Arrow error: Parser error: Error while parsing value d for column 0 at line 4");
        Ok(())
    }

    #[tokio::test]
    async fn evolved_schema() {
        let c1: ArrayRef =
            Arc::new(StringArray::from(vec![Some("Foo"), None, Some("bar")]));
        // batch1: c1(string)
        let batch1 =
            add_to_batch(&RecordBatch::new_empty(Arc::new(Schema::empty())), "c1", c1);

        // batch2: c1(string) and c2(int64)
        let c2: ArrayRef = Arc::new(Int64Array::from(vec![Some(1), Some(2), None]));
        let batch2 = add_to_batch(&batch1, "c2", c2);

        // batch3: c1(string) and c3(int8)
        let c3: ArrayRef = Arc::new(Int8Array::from(vec![Some(10), Some(20), None]));
        let batch3 = add_to_batch(&batch1, "c3", c3);

        // read/write them files:
        let read = RoundTrip::new()
            .round_trip_to_batches(vec![batch1, batch2, batch3])
            .await
            .unwrap();
        let expected = vec![
            "+-----+----+----+",
            "| c1  | c2 | c3 |",
            "+-----+----+----+",
            "|     |    |    |",
            "|     |    | 20 |",
            "|     | 2  |    |",
            "| Foo |    |    |",
            "| Foo |    | 10 |",
            "| Foo | 1  |    |",
            "| bar |    |    |",
            "| bar |    |    |",
            "| bar |    |    |",
            "+-----+----+----+",
        ];
        assert_batches_sorted_eq!(expected, &read);
    }

    #[tokio::test]
    async fn evolved_schema_inconsistent_order() {
        let c1: ArrayRef =
            Arc::new(StringArray::from(vec![Some("Foo"), None, Some("bar")]));

        let c2: ArrayRef = Arc::new(Int64Array::from(vec![Some(1), Some(2), None]));

        let c3: ArrayRef = Arc::new(Int8Array::from(vec![Some(10), Some(20), None]));

        // batch1: c1(string), c2(int64), c3(int8)
        let batch1 = create_batch(vec![
            ("c1", c1.clone()),
            ("c2", c2.clone()),
            ("c3", c3.clone()),
        ]);

        // batch2: c3(int8), c2(int64), c1(string)
        let batch2 = create_batch(vec![("c3", c3), ("c2", c2), ("c1", c1)]);

        // read/write them files:
        let read = RoundTrip::new()
            .round_trip_to_batches(vec![batch1, batch2])
            .await
            .unwrap();
        let expected = [
            "+-----+----+----+",
            "| c1  | c2 | c3 |",
            "+-----+----+----+",
            "| Foo | 1  | 10 |",
            "|     | 2  | 20 |",
            "| bar |    |    |",
            "| Foo | 1  | 10 |",
            "|     | 2  | 20 |",
            "| bar |    |    |",
            "+-----+----+----+",
        ];
        assert_batches_sorted_eq!(expected, &read);
    }

    #[tokio::test]
    async fn evolved_schema_intersection() {
        let c1: ArrayRef =
            Arc::new(StringArray::from(vec![Some("Foo"), None, Some("bar")]));

        let c2: ArrayRef = Arc::new(Int64Array::from(vec![Some(1), Some(2), None]));

        let c3: ArrayRef = Arc::new(Int8Array::from(vec![Some(10), Some(20), None]));

        // batch1: c1(string), c2(int64), c3(int8)
        let batch1 = create_batch(vec![("c1", c1), ("c3", c3.clone())]);

        // batch2: c3(int8), c2(int64), c1(string)
        let batch2 = create_batch(vec![("c3", c3), ("c2", c2)]);

        // read/write them files:
        let read = RoundTrip::new()
            .round_trip_to_batches(vec![batch1, batch2])
            .await
            .unwrap();
        let expected = [
            "+-----+----+----+",
            "| c1  | c3 | c2 |",
            "+-----+----+----+",
            "| Foo | 10 |    |",
            "|     | 20 |    |",
            "| bar |    |    |",
            "|     | 10 | 1  |",
            "|     | 20 | 2  |",
            "|     |    |    |",
            "+-----+----+----+",
        ];
        assert_batches_sorted_eq!(expected, &read);
    }

    #[tokio::test]
    async fn evolved_schema_intersection_filter() {
        let c1: ArrayRef =
            Arc::new(StringArray::from(vec![Some("Foo"), None, Some("bar")]));

        let c2: ArrayRef = Arc::new(Int64Array::from(vec![Some(1), Some(2), None]));

        let c3: ArrayRef = Arc::new(Int8Array::from(vec![Some(10), Some(20), None]));

        // batch1: c1(string), c3(int8)
        let batch1 = create_batch(vec![("c1", c1), ("c3", c3.clone())]);

        // batch2: c3(int8), c2(int64)
        let batch2 = create_batch(vec![("c3", c3), ("c2", c2)]);

        let filter = col("c2").eq(lit(2_i64));

        // read/write them files:
        let read = RoundTrip::new()
            .with_predicate(filter)
            .round_trip_to_batches(vec![batch1, batch2])
            .await
            .unwrap();
        let expected = [
            "+-----+----+----+",
            "| c1  | c3 | c2 |",
            "+-----+----+----+",
            "|     |    |    |",
            "|     | 10 | 1  |",
            "|     | 20 |    |",
            "|     | 20 | 2  |",
            "| Foo | 10 |    |",
            "| bar |    |    |",
            "+-----+----+----+",
        ];
        assert_batches_sorted_eq!(expected, &read);
    }

    #[tokio::test]
    async fn evolved_schema_intersection_filter_with_filter_pushdown() {
        let c1: ArrayRef =
            Arc::new(StringArray::from(vec![Some("Foo"), None, Some("bar")]));

        let c2: ArrayRef = Arc::new(Int64Array::from(vec![Some(1), Some(2), None]));

        let c3: ArrayRef = Arc::new(Int8Array::from(vec![Some(10), Some(20), None]));

        // batch1: c1(string), c3(int8)
        let batch1 = create_batch(vec![("c1", c1), ("c3", c3.clone())]);

        // batch2: c3(int8), c2(int64)
        let batch2 = create_batch(vec![("c3", c3), ("c2", c2)]);

        let filter = col("c2").eq(lit(2_i64)).or(col("c2").eq(lit(1_i64)));

        // read/write them files:
        let rt = RoundTrip::new()
            .with_predicate(filter)
            .with_pushdown_predicate()
            .round_trip(vec![batch1, batch2])
            .await;

        let expected = [
            "+----+----+----+",
            "| c1 | c3 | c2 |",
            "+----+----+----+",
            "|    | 10 | 1  |",
            "|    | 20 | 2  |",
            "+----+----+----+",
        ];
        assert_batches_sorted_eq!(expected, &rt.batches.unwrap());
        let metrics = rt.parquet_exec.metrics().unwrap();
        // Note there are were 6 rows in total (across three batches)
        assert_eq!(get_value(&metrics, "pushdown_rows_pruned"), 4);
        assert_eq!(get_value(&metrics, "pushdown_rows_matched"), 2);
    }

    #[tokio::test]
    async fn evolved_schema_projection() {
        let c1: ArrayRef =
            Arc::new(StringArray::from(vec![Some("Foo"), None, Some("bar")]));

        let c2: ArrayRef = Arc::new(Int64Array::from(vec![Some(1), Some(2), None]));

        let c3: ArrayRef = Arc::new(Int8Array::from(vec![Some(10), Some(20), None]));

        let c4: ArrayRef =
            Arc::new(StringArray::from(vec![Some("baz"), Some("boo"), None]));

        // batch1: c1(string), c2(int64), c3(int8)
        let batch1 = create_batch(vec![
            ("c1", c1.clone()),
            ("c2", c2.clone()),
            ("c3", c3.clone()),
        ]);

        // batch2: c3(int8), c2(int64), c1(string), c4(string)
        let batch2 = create_batch(vec![("c3", c3), ("c2", c2), ("c1", c1), ("c4", c4)]);

        // read/write them files:
        let read = RoundTrip::new()
            .with_projection(vec![0, 3])
            .round_trip_to_batches(vec![batch1, batch2])
            .await
            .unwrap();
        let expected = [
            "+-----+-----+",
            "| c1  | c4  |",
            "+-----+-----+",
            "| Foo | baz |",
            "|     | boo |",
            "| bar |     |",
            "| Foo |     |",
            "|     |     |",
            "| bar |     |",
            "+-----+-----+",
        ];
        assert_batches_sorted_eq!(expected, &read);
    }

    #[tokio::test]
    async fn evolved_schema_filter() {
        let c1: ArrayRef =
            Arc::new(StringArray::from(vec![Some("Foo"), None, Some("bar")]));

        let c2: ArrayRef = Arc::new(Int64Array::from(vec![Some(1), Some(2), None]));

        let c3: ArrayRef = Arc::new(Int8Array::from(vec![Some(10), Some(20), None]));

        // batch1: c1(string), c2(int64), c3(int8)
        let batch1 = create_batch(vec![
            ("c1", c1.clone()),
            ("c2", c2.clone()),
            ("c3", c3.clone()),
        ]);

        // batch2: c3(int8), c2(int64), c1(string)
        let batch2 = create_batch(vec![("c3", c3), ("c2", c2), ("c1", c1)]);

        let filter = col("c3").eq(lit(0_i8));

        // read/write them files:
        let read = RoundTrip::new()
            .with_predicate(filter)
            .round_trip_to_batches(vec![batch1, batch2])
            .await
            .unwrap();

        // Predicate should prune all row groups
        assert_eq!(read.len(), 0);
    }

    #[tokio::test]
    async fn evolved_schema_disjoint_schema_filter() {
        let c1: ArrayRef =
            Arc::new(StringArray::from(vec![Some("Foo"), None, Some("bar")]));

        let c2: ArrayRef = Arc::new(Int64Array::from(vec![Some(1), Some(2), None]));

        // batch1: c1(string)
        let batch1 = create_batch(vec![("c1", c1.clone())]);

        // batch2: c2(int64)
        let batch2 = create_batch(vec![("c2", c2)]);

        let filter = col("c2").eq(lit(1_i64));

        // read/write them files:
        let read = RoundTrip::new()
            .with_predicate(filter)
            .round_trip_to_batches(vec![batch1, batch2])
            .await
            .unwrap();

        // This does not look correct since the "c2" values in the result do not in fact match the predicate `c2 == 0`
        // but parquet pruning is not exact. If the min/max values are not defined (which they are not in this case since the it is
        // a null array, then the pruning predicate (currently) can not be applied.
        // In a real query where this predicate was pushed down from a filter stage instead of created directly in the `DataSourceExec`,
        // the filter stage would be preserved as a separate execution plan stage so the actual query results would be as expected.
        let expected = [
            "+-----+----+",
            "| c1  | c2 |",
            "+-----+----+",
            "|     |    |",
            "|     |    |",
            "|     | 1  |",
            "|     | 2  |",
            "| Foo |    |",
            "| bar |    |",
            "+-----+----+",
        ];
        assert_batches_sorted_eq!(expected, &read);
    }

    #[tokio::test]
    async fn evolved_schema_disjoint_schema_with_filter_pushdown() {
        let c1: ArrayRef =
            Arc::new(StringArray::from(vec![Some("Foo"), None, Some("bar")]));

        let c2: ArrayRef = Arc::new(Int64Array::from(vec![Some(1), Some(2), None]));

        // batch1: c1(string)
        let batch1 = create_batch(vec![("c1", c1.clone())]);

        // batch2: c2(int64)
        let batch2 = create_batch(vec![("c2", c2)]);

        let filter = col("c2").eq(lit(1_i64));

        // read/write them files:
        let rt = RoundTrip::new()
            .with_predicate(filter)
            .with_pushdown_predicate()
            .round_trip(vec![batch1, batch2])
            .await;

        let expected = [
            "+----+----+",
            "| c1 | c2 |",
            "+----+----+",
            "|    | 1  |",
            "+----+----+",
        ];
        assert_batches_sorted_eq!(expected, &rt.batches.unwrap());
        let metrics = rt.parquet_exec.metrics().unwrap();
        // Note there are were 6 rows in total (across three batches)
        assert_eq!(get_value(&metrics, "pushdown_rows_pruned"), 5);
        assert_eq!(get_value(&metrics, "pushdown_rows_matched"), 1);
    }

    #[tokio::test]
    async fn evolved_schema_disjoint_schema_with_page_index_pushdown() {
        let c1: ArrayRef = Arc::new(StringArray::from(vec![
            // Page 1
            Some("Foo"),
            Some("Bar"),
            // Page 2
            Some("Foo2"),
            Some("Bar2"),
            // Page 3
            Some("Foo3"),
            Some("Bar3"),
        ]));

        let c2: ArrayRef = Arc::new(Int64Array::from(vec![
            // Page 1:
            Some(1),
            Some(2),
            // Page 2: (pruned)
            Some(3),
            Some(4),
            // Page 3: (pruned)
            Some(5),
            None,
        ]));

        // batch1: c1(string)
        let batch1 = create_batch(vec![("c1", c1.clone())]);

        // batch2: c2(int64)
        let batch2 = create_batch(vec![("c2", c2.clone())]);

        // batch3 (has c2, c1) -- both columns, should still prune
        let batch3 = create_batch(vec![("c1", c1.clone()), ("c2", c2.clone())]);

        // batch4 (has c2, c1) -- different column order, should still prune
        let batch4 = create_batch(vec![("c2", c2), ("c1", c1)]);

        let filter = col("c2").eq(lit(1_i64));

        // read/write them files:
        let rt = RoundTrip::new()
            .with_predicate(filter)
            .with_page_index_predicate()
            .round_trip(vec![batch1, batch2, batch3, batch4])
            .await;

        let expected = vec![
            "+------+----+",
            "| c1   | c2 |",
            "+------+----+",
            "|      | 1  |",
            "|      | 2  |",
            "| Bar  |    |",
            "| Bar  | 2  |",
            "| Bar  | 2  |",
            "| Bar2 |    |",
            "| Bar3 |    |",
            "| Foo  |    |",
            "| Foo  | 1  |",
            "| Foo  | 1  |",
            "| Foo2 |    |",
            "| Foo3 |    |",
            "+------+----+",
        ];
        assert_batches_sorted_eq!(expected, &rt.batches.unwrap());
        let metrics = rt.parquet_exec.metrics().unwrap();

        // There are 4 rows pruned in each of batch2, batch3, and
        // batch4 for a total of 12. batch1 had no pruning as c2 was
        // filled in as null
        assert_eq!(get_value(&metrics, "page_index_rows_pruned"), 12);
        assert_eq!(get_value(&metrics, "page_index_rows_matched"), 6);
    }

    #[tokio::test]
    async fn multi_column_predicate_pushdown() {
        let c1: ArrayRef =
            Arc::new(StringArray::from(vec![Some("Foo"), None, Some("bar")]));

        let c2: ArrayRef = Arc::new(Int64Array::from(vec![Some(1), Some(2), None]));

        let batch1 = create_batch(vec![("c1", c1.clone()), ("c2", c2.clone())]);

        // Columns in different order to schema
        let filter = col("c2").eq(lit(1_i64)).or(col("c1").eq(lit("bar")));

        // read/write them files:
        let read = RoundTrip::new()
            .with_predicate(filter)
            .with_pushdown_predicate()
            .round_trip_to_batches(vec![batch1])
            .await
            .unwrap();

        let expected = [
            "+-----+----+",
            "| c1  | c2 |",
            "+-----+----+",
            "| Foo | 1  |",
            "| bar |    |",
            "+-----+----+",
        ];
        assert_batches_sorted_eq!(expected, &read);
    }

    #[tokio::test]
    async fn multi_column_predicate_pushdown_page_index_pushdown() {
        let c1: ArrayRef =
            Arc::new(StringArray::from(vec![Some("Foo"), None, Some("bar")]));

        let c2: ArrayRef = Arc::new(Int64Array::from(vec![Some(1), Some(2), None]));

        let batch1 = create_batch(vec![("c1", c1.clone()), ("c2", c2.clone())]);

        // Columns in different order to schema
        let filter = col("c2").eq(lit(1_i64)).or(col("c1").eq(lit("bar")));

        // read/write them files:
        let read = RoundTrip::new()
            .with_predicate(filter)
            .with_page_index_predicate()
            .round_trip_to_batches(vec![batch1])
            .await
            .unwrap();

        let expected = [
            "+-----+----+",
            "| c1  | c2 |",
            "+-----+----+",
            "|     | 2  |",
            "| Foo | 1  |",
            "| bar |    |",
            "+-----+----+",
        ];
        assert_batches_sorted_eq!(expected, &read);
    }

    #[tokio::test]
    async fn evolved_schema_incompatible_types() {
        let c1: ArrayRef =
            Arc::new(StringArray::from(vec![Some("Foo"), None, Some("bar")]));

        let c2: ArrayRef = Arc::new(Int64Array::from(vec![Some(1), Some(2), None]));

        let c3: ArrayRef = Arc::new(Int8Array::from(vec![Some(10), Some(20), None]));

        let c4: ArrayRef = Arc::new(Date64Array::from(vec![
            Some(86400000),
            None,
            Some(259200000),
        ]));

        // batch1: c1(string), c2(int64), c3(int8)
        let batch1 = create_batch(vec![
            ("c1", c1.clone()),
            ("c2", c2.clone()),
            ("c3", c3.clone()),
        ]);

        // batch2: c3(int8), c2(int64), c1(string), c4(string)
        let batch2 = create_batch(vec![("c3", c4), ("c2", c2), ("c1", c1)]);

        let schema = Schema::new(vec![
            Field::new("c1", DataType::Utf8, true),
            Field::new("c2", DataType::Int64, true),
            Field::new("c3", DataType::Int8, true),
        ]);

        // read/write them files:
        let read = RoundTrip::new()
            .with_schema(Arc::new(schema))
            .round_trip_to_batches(vec![batch1, batch2])
            .await;
        assert_contains!(read.unwrap_err().to_string(),
            "Cannot cast file schema field c3 of type Date64 to table schema field of type Int8");
    }

    #[tokio::test]
    async fn parquet_exec_with_projection() -> Result<()> {
        let testdata = crate::test_util::parquet_test_data();
        let filename = "alltypes_plain.parquet";
        let session_ctx = SessionContext::new();
        let state = session_ctx.state();
        let task_ctx = state.task_ctx();
        let parquet_exec = scan_format(
            &state,
            &ParquetFormat::default(),
            &testdata,
            filename,
            Some(vec![0, 1, 2]),
            None,
        )
        .await
        .unwrap();
        assert_eq!(parquet_exec.output_partitioning().partition_count(), 1);

        let mut results = parquet_exec.execute(0, task_ctx)?;
        let batch = results.next().await.unwrap()?;

        assert_eq!(8, batch.num_rows());
        assert_eq!(3, batch.num_columns());

        let schema = batch.schema();
        let field_names: Vec<&str> =
            schema.fields().iter().map(|f| f.name().as_str()).collect();
        assert_eq!(vec!["id", "bool_col", "tinyint_col"], field_names);

        let batch = results.next().await;
        assert!(batch.is_none());

        let batch = results.next().await;
        assert!(batch.is_none());

        let batch = results.next().await;
        assert!(batch.is_none());

        Ok(())
    }

    #[tokio::test]
    async fn parquet_exec_with_range() -> Result<()> {
        fn file_range(meta: &ObjectMeta, start: i64, end: i64) -> PartitionedFile {
            PartitionedFile {
                object_meta: meta.clone(),
                partition_values: vec![],
                range: Some(FileRange { start, end }),
                statistics: None,
                extensions: None,
                metadata_size_hint: None,
            }
        }

        async fn assert_parquet_read(
            state: &SessionState,
            file_groups: Vec<Vec<PartitionedFile>>,
            expected_row_num: Option<usize>,
            file_schema: SchemaRef,
        ) -> Result<()> {
            let parquet_exec = FileScanConfig::new(
                ObjectStoreUrl::local_filesystem(),
                file_schema,
                Arc::new(ParquetSource::default()),
            )
            .with_file_groups(file_groups)
            .new_exec();
            assert_eq!(
                parquet_exec
                    .properties()
                    .output_partitioning()
                    .partition_count(),
                1
            );
            let results = parquet_exec.execute(0, state.task_ctx())?.next().await;

            if let Some(expected_row_num) = expected_row_num {
                let batch = results.unwrap()?;
                assert_eq!(expected_row_num, batch.num_rows());
            } else {
                assert!(results.is_none());
            }

            Ok(())
        }

        let session_ctx = SessionContext::new();
        let state = session_ctx.state();

        let testdata = crate::test_util::parquet_test_data();
        let filename = format!("{testdata}/alltypes_plain.parquet");

        let meta = local_unpartitioned_file(filename);

        let store = Arc::new(LocalFileSystem::new()) as _;
        let file_schema = ParquetFormat::default()
            .infer_schema(&state, &store, std::slice::from_ref(&meta))
            .await?;

        let group_empty = vec![vec![file_range(&meta, 0, 2)]];
        let group_contain = vec![vec![file_range(&meta, 2, i64::MAX)]];
        let group_all = vec![vec![
            file_range(&meta, 0, 2),
            file_range(&meta, 2, i64::MAX),
        ]];

        assert_parquet_read(&state, group_empty, None, file_schema.clone()).await?;
        assert_parquet_read(&state, group_contain, Some(8), file_schema.clone()).await?;
        assert_parquet_read(&state, group_all, Some(8), file_schema).await?;

        Ok(())
    }

    #[tokio::test]
    async fn parquet_exec_with_partition() -> Result<()> {
        let session_ctx = SessionContext::new();
        let state = session_ctx.state();
        let task_ctx = session_ctx.task_ctx();

        let object_store_url = ObjectStoreUrl::local_filesystem();
        let store = state.runtime_env().object_store(&object_store_url).unwrap();

        let testdata = crate::test_util::parquet_test_data();
        let filename = format!("{testdata}/alltypes_plain.parquet");

        let meta = local_unpartitioned_file(filename);

        let schema = ParquetFormat::default()
            .infer_schema(&state, &store, std::slice::from_ref(&meta))
            .await
            .unwrap();

        let partitioned_file = PartitionedFile {
            object_meta: meta,
            partition_values: vec![
                ScalarValue::from("2021"),
                ScalarValue::UInt8(Some(10)),
                ScalarValue::Dictionary(
                    Box::new(DataType::UInt16),
                    Box::new(ScalarValue::from("26")),
                ),
            ],
            range: None,
            statistics: None,
            extensions: None,
            metadata_size_hint: None,
        };

        let expected_schema = Schema::new(vec![
            Field::new("id", DataType::Int32, true),
            Field::new("bool_col", DataType::Boolean, true),
            Field::new("tinyint_col", DataType::Int32, true),
            Field::new("month", DataType::UInt8, false),
            Field::new(
                "day",
                DataType::Dictionary(
                    Box::new(DataType::UInt16),
                    Box::new(DataType::Utf8),
                ),
                false,
            ),
        ]);

        let source = Arc::new(ParquetSource::default());
        let parquet_exec = FileScanConfig::new(object_store_url, schema.clone(), source)
            .with_file(partitioned_file)
            // file has 10 cols so index 12 should be month and 13 should be day
            .with_projection(Some(vec![0, 1, 2, 12, 13]))
            .with_table_partition_cols(vec![
                Field::new("year", DataType::Utf8, false),
                Field::new("month", DataType::UInt8, false),
                Field::new(
                    "day",
                    DataType::Dictionary(
                        Box::new(DataType::UInt16),
                        Box::new(DataType::Utf8),
                    ),
                    false,
                ),
            ])
            .new_exec();
        let partition_count = parquet_exec
            .source()
            .output_partitioning()
            .partition_count();
        assert_eq!(partition_count, 1);
        assert_eq!(parquet_exec.schema().as_ref(), &expected_schema);

        let mut results = parquet_exec.execute(0, task_ctx)?;
        let batch = results.next().await.unwrap()?;
        assert_eq!(batch.schema().as_ref(), &expected_schema);
        let expected = [
            "+----+----------+-------------+-------+-----+",
            "| id | bool_col | tinyint_col | month | day |",
            "+----+----------+-------------+-------+-----+",
            "| 4  | true     | 0           | 10    | 26  |",
            "| 5  | false    | 1           | 10    | 26  |",
            "| 6  | true     | 0           | 10    | 26  |",
            "| 7  | false    | 1           | 10    | 26  |",
            "| 2  | true     | 0           | 10    | 26  |",
            "| 3  | false    | 1           | 10    | 26  |",
            "| 0  | true     | 0           | 10    | 26  |",
            "| 1  | false    | 1           | 10    | 26  |",
            "+----+----------+-------------+-------+-----+",
        ];
        crate::assert_batches_eq!(expected, &[batch]);

        let batch = results.next().await;
        assert!(batch.is_none());

        Ok(())
    }

    #[tokio::test]
    async fn parquet_exec_with_error() -> Result<()> {
        let session_ctx = SessionContext::new();
        let state = session_ctx.state();
        let location = Path::from_filesystem_path(".")
            .unwrap()
            .child("invalid.parquet");

        let partitioned_file = PartitionedFile {
            object_meta: ObjectMeta {
                location,
                last_modified: Utc.timestamp_nanos(0),
                size: 1337,
                e_tag: None,
                version: None,
            },
            partition_values: vec![],
            range: None,
            statistics: None,
            extensions: None,
            metadata_size_hint: None,
        };

        let file_schema = Arc::new(Schema::empty());
        let parquet_exec = FileScanConfig::new(
            ObjectStoreUrl::local_filesystem(),
            file_schema,
            Arc::new(ParquetSource::default()),
        )
        .with_file(partitioned_file)
        .new_exec();

        let mut results = parquet_exec.execute(0, state.task_ctx())?;
        let batch = results.next().await.unwrap();
        // invalid file should produce an error to that effect
        assert_contains!(batch.unwrap_err().to_string(), "invalid.parquet not found");
        assert!(results.next().await.is_none());

        Ok(())
    }

    #[tokio::test]
    async fn parquet_page_index_exec_metrics() {
        let c1: ArrayRef = Arc::new(Int32Array::from(vec![
            Some(1),
            None,
            Some(2),
            Some(3),
            Some(4),
            Some(5),
        ]));
        let batch1 = create_batch(vec![("int", c1.clone())]);

        let filter = col("int").eq(lit(4_i32));

        let rt = RoundTrip::new()
            .with_predicate(filter)
            .with_page_index_predicate()
            .round_trip(vec![batch1])
            .await;

        let metrics = rt.parquet_exec.metrics().unwrap();

        // assert the batches and some metrics
        #[rustfmt::skip]
        let expected = [
            "+-----+",
            "| int |",
            "+-----+",
            "| 4   |",
            "| 5   |",
            "+-----+"
        ];
        assert_batches_sorted_eq!(expected, &rt.batches.unwrap());
        assert_eq!(get_value(&metrics, "page_index_rows_pruned"), 4);
        assert_eq!(get_value(&metrics, "page_index_rows_matched"), 2);
        assert!(
            get_value(&metrics, "page_index_eval_time") > 0,
            "no eval time in metrics: {metrics:#?}"
        );
    }

    /// Returns a string array with contents:
    /// "[Foo, null, bar, bar, bar, bar, zzz]"
    fn string_batch() -> RecordBatch {
        let c1: ArrayRef = Arc::new(StringArray::from(vec![
            Some("Foo"),
            None,
            Some("bar"),
            Some("bar"),
            Some("bar"),
            Some("bar"),
            Some("zzz"),
        ]));

        // batch1: c1(string)
        create_batch(vec![("c1", c1.clone())])
    }

    /// Returns a int64 array with contents:
    /// "[-1, 1, null, 2, 3, null, null]"
    fn int64_batch() -> RecordBatch {
        let contents: ArrayRef = Arc::new(Int64Array::from(vec![
            Some(-1),
            Some(1),
            None,
            Some(2),
            Some(3),
            None,
            None,
        ]));

        create_batch(vec![
            ("a", contents.clone()),
            ("b", contents.clone()),
            ("c", contents.clone()),
        ])
    }

    #[tokio::test]
    async fn parquet_exec_metrics() {
        // batch1: c1(string)
        let batch1 = string_batch();

        // c1 != 'bar'
        let filter = col("c1").not_eq(lit("bar"));

        // read/write them files:
        let rt = RoundTrip::new()
            .with_predicate(filter)
            .with_pushdown_predicate()
            .round_trip(vec![batch1])
            .await;

        let metrics = rt.parquet_exec.metrics().unwrap();

        // assert the batches and some metrics
        let expected = [
            "+-----+", "| c1  |", "+-----+", "| Foo |", "| zzz |", "+-----+",
        ];
        assert_batches_sorted_eq!(expected, &rt.batches.unwrap());

        // pushdown predicates have eliminated all 4 bar rows and the
        // null row for 5 rows total
        assert_eq!(get_value(&metrics, "pushdown_rows_pruned"), 5);
        assert_eq!(get_value(&metrics, "pushdown_rows_matched"), 2);
        assert!(
            get_value(&metrics, "row_pushdown_eval_time") > 0,
            "no pushdown eval time in metrics: {metrics:#?}"
        );
        assert!(
            get_value(&metrics, "statistics_eval_time") > 0,
            "no statistics eval time in metrics: {metrics:#?}"
        );
        assert!(
            get_value(&metrics, "bloom_filter_eval_time") > 0,
            "no Bloom Filter eval time in metrics: {metrics:#?}"
        );
    }

    #[tokio::test]
    async fn parquet_exec_display() {
        // batch1: c1(string)
        let batch1 = string_batch();

        // c1 != 'bar'
        let filter = col("c1").not_eq(lit("bar"));

        let rt = RoundTrip::new()
            .with_predicate(filter)
            .with_pushdown_predicate()
            .round_trip(vec![batch1])
            .await;

        // should have a pruning predicate
        let pruning_predicate = &rt.parquet_source.pruning_predicate;
        assert!(pruning_predicate.is_some());

        // convert to explain plan form
        let display = displayable(rt.parquet_exec.as_ref())
            .indent(true)
            .to_string();

        assert_contains!(
            &display,
            "pruning_predicate=c1_null_count@2 != c1_row_count@3 AND (c1_min@0 != bar OR bar != c1_max@1)"
        );

        assert_contains!(&display, r#"predicate=c1@0 != bar"#);

        assert_contains!(&display, "projection=[c1]");
    }

    #[tokio::test]
    async fn parquet_exec_display_deterministic() {
        // batches: a(int64), b(int64), c(int64)
        let batches = int64_batch();

        fn extract_required_guarantees(s: &str) -> Option<&str> {
            s.split("required_guarantees=").nth(1)
        }

        // Ensuring that the required_guarantees remain consistent across every display plan of the filter conditions
        for _ in 0..100 {
            // c = 1 AND b = 1 AND a = 1
            let filter0 = col("c")
                .eq(lit(1))
                .and(col("b").eq(lit(1)))
                .and(col("a").eq(lit(1)));

            let rt0 = RoundTrip::new()
                .with_predicate(filter0)
                .with_pushdown_predicate()
                .round_trip(vec![batches.clone()])
                .await;

            let pruning_predicate = &rt0.parquet_source.pruning_predicate;
            assert!(pruning_predicate.is_some());

            let display0 = displayable(rt0.parquet_exec.as_ref())
                .indent(true)
                .to_string();

            let guarantees0: &str = extract_required_guarantees(&display0)
                .expect("Failed to extract required_guarantees");
            // Compare only the required_guarantees part (Because the file_groups part will not be the same)
            assert_eq!(
                guarantees0.trim(),
                "[a in (1), b in (1), c in (1)]",
                "required_guarantees don't match"
            );
        }

        // c = 1 AND a = 1 AND b = 1
        let filter1 = col("c")
            .eq(lit(1))
            .and(col("a").eq(lit(1)))
            .and(col("b").eq(lit(1)));

        let rt1 = RoundTrip::new()
            .with_predicate(filter1)
            .with_pushdown_predicate()
            .round_trip(vec![batches.clone()])
            .await;

        // b = 1 AND a = 1 AND c = 1
        let filter2 = col("b")
            .eq(lit(1))
            .and(col("a").eq(lit(1)))
            .and(col("c").eq(lit(1)));

        let rt2 = RoundTrip::new()
            .with_predicate(filter2)
            .with_pushdown_predicate()
            .round_trip(vec![batches])
            .await;

        // should have a pruning predicate
        let pruning_predicate = &rt1.parquet_source.pruning_predicate;
        assert!(pruning_predicate.is_some());
        let pruning_predicate = &rt2.parquet_source.predicate;
        assert!(pruning_predicate.is_some());

        // convert to explain plan form
        let display1 = displayable(rt1.parquet_exec.as_ref())
            .indent(true)
            .to_string();
        let display2 = displayable(rt2.parquet_exec.as_ref())
            .indent(true)
            .to_string();

        let guarantees1 = extract_required_guarantees(&display1)
            .expect("Failed to extract required_guarantees");
        let guarantees2 = extract_required_guarantees(&display2)
            .expect("Failed to extract required_guarantees");

        // Compare only the required_guarantees part (Because the predicate part will not be the same)
        assert_eq!(guarantees1, guarantees2, "required_guarantees don't match");
    }

    #[tokio::test]
    async fn parquet_exec_has_no_pruning_predicate_if_can_not_prune() {
        // batch1: c1(string)
        let batch1 = string_batch();

        // filter is too complicated for pruning (PruningPredicate code does not
        // handle case expressions), so the pruning predicate will always be
        // "true"

        // WHEN c1 != bar THEN true ELSE false END
        let filter = when(col("c1").not_eq(lit("bar")), lit(true))
            .otherwise(lit(false))
            .unwrap();

        let rt = RoundTrip::new()
            .with_predicate(filter.clone())
            .with_pushdown_predicate()
            .round_trip(vec![batch1])
            .await;

        // Should not contain a pruning predicate (since nothing can be pruned)
        let pruning_predicate = &rt.parquet_source.pruning_predicate;
        assert!(
            pruning_predicate.is_none(),
            "Still had pruning predicate: {pruning_predicate:?}"
        );

        // but does still has a pushdown down predicate
        let predicate = rt.parquet_source.predicate.as_ref();
        let filter_phys = logical2physical(&filter, rt.parquet_exec.schema().as_ref());
        assert_eq!(predicate.unwrap().to_string(), filter_phys.to_string());
    }

    #[tokio::test]
    async fn parquet_exec_has_pruning_predicate_for_guarantees() {
        // batch1: c1(string)
        let batch1 = string_batch();

        // part of the filter is too complicated for pruning (PruningPredicate code does not
        // handle case expressions), but part (c1 = 'foo') can be used for bloom filtering, so
        // should still have the pruning predicate.

        // c1 = 'foo' AND (WHEN c1 != bar THEN true ELSE false END)
        let filter = col("c1").eq(lit("foo")).and(
            when(col("c1").not_eq(lit("bar")), lit(true))
                .otherwise(lit(false))
                .unwrap(),
        );

        let rt = RoundTrip::new()
            .with_predicate(filter.clone())
            .with_pushdown_predicate()
            .round_trip(vec![batch1])
            .await;

        // Should have a pruning predicate
        let pruning_predicate = &rt.parquet_source.pruning_predicate;
        assert!(pruning_predicate.is_some());
    }

    /// Returns the sum of all the metrics with the specified name
    /// the returned set.
    ///
    /// Count: returns value
    /// Time: returns elapsed nanoseconds
    ///
    /// Panics if no such metric.
    fn get_value(metrics: &MetricsSet, metric_name: &str) -> usize {
        match metrics.sum_by_name(metric_name) {
            Some(v) => v.as_usize(),
            _ => {
                panic!(
                    "Expected metric not found. Looking for '{metric_name}' in\n\n{metrics:#?}"
                );
            }
        }
    }

    fn populate_csv_partitions(
        tmp_dir: &TempDir,
        partition_count: usize,
        file_extension: &str,
    ) -> Result<SchemaRef> {
        // define schema for data source (csv file)
        let schema = Arc::new(Schema::new(vec![
            Field::new("c1", DataType::UInt32, false),
            Field::new("c2", DataType::UInt64, false),
            Field::new("c3", DataType::Boolean, false),
        ]));

        // generate a partitioned file
        for partition in 0..partition_count {
            let filename = format!("partition-{partition}.{file_extension}");
            let file_path = tmp_dir.path().join(filename);
            let mut file = File::create(file_path)?;

            // generate some data
            for i in 0..=10 {
                let data = format!("{},{},{}\n", partition, i, i % 2 == 0);
                file.write_all(data.as_bytes())?;
            }
        }

        Ok(schema)
    }

    #[tokio::test]
    async fn write_table_results() -> Result<()> {
        // create partitioned input file and context
        let tmp_dir = TempDir::new()?;
        // let mut ctx = create_ctx(&tmp_dir, 4).await?;
        let ctx = SessionContext::new_with_config(
            SessionConfig::new().with_target_partitions(8),
        );
        let schema = populate_csv_partitions(&tmp_dir, 4, ".csv")?;
        // register csv file with the execution context
        ctx.register_csv(
            "test",
            tmp_dir.path().to_str().unwrap(),
            CsvReadOptions::new().schema(&schema),
        )
        .await?;

        // register a local file system object store for /tmp directory
        let local = Arc::new(LocalFileSystem::new_with_prefix(&tmp_dir)?);
        let local_url = Url::parse("file://local").unwrap();
        ctx.register_object_store(&local_url, local);

        // Configure listing options
        let file_format = ParquetFormat::default().with_enable_pruning(true);
        let listing_options = ListingOptions::new(Arc::new(file_format))
            .with_file_extension(ParquetFormat::default().get_ext());

        // execute a simple query and write the results to parquet
        let out_dir = tmp_dir.as_ref().to_str().unwrap().to_string() + "/out";
        fs::create_dir(&out_dir).unwrap();
        let df = ctx.sql("SELECT c1, c2 FROM test").await?;
        let schema: Schema = df.schema().into();
        // Register a listing table - this will use all files in the directory as data sources
        // for the query
        ctx.register_listing_table(
            "my_table",
            &out_dir,
            listing_options,
            Some(Arc::new(schema)),
            None,
        )
        .await
        .unwrap();
        df.write_table("my_table", DataFrameWriteOptions::new())
            .await?;

        // create a new context and verify that the results were saved to a partitioned parquet file
        let ctx = SessionContext::new();

        // get write_id
        let mut paths = fs::read_dir(&out_dir).unwrap();
        let path = paths.next();
        let name = path
            .unwrap()?
            .path()
            .file_name()
            .expect("Should be a file name")
            .to_str()
            .expect("Should be a str")
            .to_owned();
        let (parsed_id, _) = name.split_once('_').expect("File should contain _ !");
        let write_id = parsed_id.to_owned();

        // register each partition as well as the top level dir
        ctx.register_parquet(
            "part0",
            &format!("{out_dir}/{write_id}_0.parquet"),
            ParquetReadOptions::default(),
        )
        .await?;

        ctx.register_parquet("allparts", &out_dir, ParquetReadOptions::default())
            .await?;

        let part0 = ctx.sql("SELECT c1, c2 FROM part0").await?.collect().await?;
        let allparts = ctx
            .sql("SELECT c1, c2 FROM allparts")
            .await?
            .collect()
            .await?;

        let allparts_count: usize = allparts.iter().map(|batch| batch.num_rows()).sum();

        assert_eq!(part0[0].schema(), allparts[0].schema());

        assert_eq!(allparts_count, 40);

        Ok(())
    }

    #[tokio::test]
    async fn test_struct_filter_parquet() -> Result<()> {
        let tmp_dir = TempDir::new()?;
        let path = tmp_dir.path().to_str().unwrap().to_string() + "/test.parquet";
        write_file(&path);
        let ctx = SessionContext::new();
        let opt = ListingOptions::new(Arc::new(ParquetFormat::default()));
        ctx.register_listing_table("base_table", path, opt, None, None)
            .await
            .unwrap();
        let sql = "select * from base_table where name='test02'";
        let batch = ctx.sql(sql).await.unwrap().collect().await.unwrap();
        assert_eq!(batch.len(), 1);
        let expected = [
            "+---------------------+----+--------+",
            "| struct              | id | name   |",
            "+---------------------+----+--------+",
            "| {id: 4, name: aaa2} | 2  | test02 |",
            "+---------------------+----+--------+",
        ];
        crate::assert_batches_eq!(expected, &batch);
        Ok(())
    }

    #[tokio::test]
    async fn test_struct_filter_parquet_with_view_types() -> Result<()> {
        let tmp_dir = TempDir::new().unwrap();
        let path = tmp_dir.path().to_str().unwrap().to_string() + "/test.parquet";
        write_file(&path);

        let ctx = SessionContext::new();

        let mut options = TableParquetOptions::default();
        options.global.schema_force_view_types = true;
        let opt =
            ListingOptions::new(Arc::new(ParquetFormat::default().with_options(options)));

        ctx.register_listing_table("base_table", path, opt, None, None)
            .await
            .unwrap();
        let sql = "select * from base_table where name='test02'";
        let batch = ctx.sql(sql).await.unwrap().collect().await.unwrap();
        assert_eq!(batch.len(), 1);
        let expected = [
            "+---------------------+----+--------+",
            "| struct              | id | name   |",
            "+---------------------+----+--------+",
            "| {id: 4, name: aaa2} | 2  | test02 |",
            "+---------------------+----+--------+",
        ];
        crate::assert_batches_eq!(expected, &batch);
        Ok(())
    }

    fn write_file(file: &String) {
        let struct_fields = Fields::from(vec![
            Field::new("id", DataType::Int64, false),
            Field::new("name", DataType::Utf8, false),
        ]);
        let schema = Schema::new(vec![
            Field::new("struct", DataType::Struct(struct_fields.clone()), false),
            Field::new("id", DataType::Int64, true),
            Field::new("name", DataType::Utf8, false),
        ]);
        let id_array = Int64Array::from(vec![Some(1), Some(2)]);
        let columns = vec![
            Arc::new(Int64Array::from(vec![3, 4])) as _,
            Arc::new(StringArray::from(vec!["aaa1", "aaa2"])) as _,
        ];
        let struct_array = StructArray::new(struct_fields, columns, None);

        let name_array = StringArray::from(vec![Some("test01"), Some("test02")]);
        let schema = Arc::new(schema);

        let batch = RecordBatch::try_new(
            schema.clone(),
            vec![
                Arc::new(struct_array),
                Arc::new(id_array),
                Arc::new(name_array),
            ],
        )
        .unwrap();
        let file = File::create(file).unwrap();
        let w_opt = WriterProperties::builder().build();
        let mut writer = ArrowWriter::try_new(file, schema, Some(w_opt)).unwrap();
        writer.write(&batch).unwrap();
        writer.flush().unwrap();
        writer.close().unwrap();
    }

    /// Write out a batch to a parquet file and return the total size of the file
    async fn write_batch(
        path: &str,
        store: Arc<dyn ObjectStore>,
        batch: RecordBatch,
    ) -> usize {
        let mut writer =
            ArrowWriter::try_new(BytesMut::new().writer(), batch.schema(), None).unwrap();
        writer.write(&batch).unwrap();
        writer.flush().unwrap();
        let bytes = writer.into_inner().unwrap().into_inner().freeze();
        let total_size = bytes.len();
        let path = Path::from(path);
        let payload = object_store::PutPayload::from_bytes(bytes);
        store
            .put_opts(&path, payload, object_store::PutOptions::default())
            .await
            .unwrap();
        total_size
    }

    /// A ParquetFileReaderFactory that tracks the metadata_size_hint passed to it
    #[derive(Debug, Clone)]
    struct TrackingParquetFileReaderFactory {
        inner: Arc<dyn ParquetFileReaderFactory>,
        metadata_size_hint_calls: Arc<Mutex<Vec<Option<usize>>>>,
    }

    impl TrackingParquetFileReaderFactory {
        fn new(store: Arc<dyn ObjectStore>) -> Self {
            Self {
                inner: Arc::new(DefaultParquetFileReaderFactory::new(store)) as _,
                metadata_size_hint_calls: Arc::new(Mutex::new(vec![])),
            }
        }
    }

    impl ParquetFileReaderFactory for TrackingParquetFileReaderFactory {
        fn create_reader(
            &self,
            partition_index: usize,
            file_meta: crate::datasource::physical_plan::FileMeta,
            metadata_size_hint: Option<usize>,
            metrics: &ExecutionPlanMetricsSet,
        ) -> Result<Box<dyn parquet::arrow::async_reader::AsyncFileReader + Send>>
        {
            self.metadata_size_hint_calls
                .lock()
                .unwrap()
                .push(metadata_size_hint);
            self.inner.create_reader(
                partition_index,
                file_meta,
                metadata_size_hint,
                metrics,
            )
        }
    }

    /// Test passing `metadata_size_hint` to either a single file or the whole exec
    #[tokio::test]
    async fn test_metadata_size_hint() {
        let store =
            Arc::new(object_store::memory::InMemory::new()) as Arc<dyn ObjectStore>;
        let store_url = ObjectStoreUrl::parse("memory://test").unwrap();

        let ctx = SessionContext::new();
        ctx.register_object_store(store_url.as_ref(), store.clone());

        // write some data out, it doesn't matter what it is
        let c1: ArrayRef = Arc::new(Int32Array::from(vec![Some(1)]));
        let batch = create_batch(vec![("c1", c1)]);
        let schema = batch.schema();
        let name_1 = "test1.parquet";
        let name_2 = "test2.parquet";
        let total_size_1 = write_batch(name_1, store.clone(), batch.clone()).await;
        let total_size_2 = write_batch(name_2, store.clone(), batch.clone()).await;

        let reader_factory =
            Arc::new(TrackingParquetFileReaderFactory::new(store.clone()));

        let size_hint_calls = reader_factory.metadata_size_hint_calls.clone();

        let source = Arc::new(
            ParquetSource::default()
                .with_parquet_file_reader_factory(reader_factory)
                .with_metadata_size_hint(456),
        );
        let exec = FileScanConfig::new(store_url, schema, source)
            .with_file(
                PartitionedFile {
                    object_meta: ObjectMeta {
                        location: Path::from(name_1),
                        last_modified: Utc::now(),
                        size: total_size_1,
                        e_tag: None,
                        version: None,
                    },
                    partition_values: vec![],
                    range: None,
                    statistics: None,
                    extensions: None,
                    metadata_size_hint: None,
                }
                .with_metadata_size_hint(123),
            )
            .with_file(PartitionedFile {
                object_meta: ObjectMeta {
                    location: Path::from(name_2),
                    last_modified: Utc::now(),
                    size: total_size_2,
                    e_tag: None,
                    version: None,
                },
                partition_values: vec![],
                range: None,
                statistics: None,
                extensions: None,
                metadata_size_hint: None,
            })
            .new_exec();

        let res = collect(exec, ctx.task_ctx()).await.unwrap();
        assert_eq!(res.len(), 2);

        let calls = size_hint_calls.lock().unwrap().clone();
        assert_eq!(calls.len(), 2);
        assert_eq!(calls, vec![Some(123), Some(456)]);
    }
}<|MERGE_RESOLUTION|>--- conflicted
+++ resolved
@@ -41,265 +41,30 @@
 use crate::{
     config::TableParquetOptions,
     error::Result,
-<<<<<<< HEAD
-    physical_optimizer::pruning::PruningPredicate,
-    physical_plan::metrics::{ExecutionPlanMetricsSet, MetricBuilder},
-=======
     execution::context::TaskContext,
     physical_plan::{
         metrics::{ExecutionPlanMetricsSet, MetricBuilder, MetricsSet},
         DisplayFormatType, ExecutionPlan, Partitioning, PlanProperties,
         SendableRecordBatchStream, Statistics,
     },
->>>>>>> d5428b21
 };
 
 pub use access_plan::{ParquetAccessPlan, RowGroupAccess};
 use arrow::datatypes::SchemaRef;
-<<<<<<< HEAD
-use arrow_schema::Schema;
-use datafusion_physical_expr::{EquivalenceProperties, Partitioning, PhysicalExpr};
-use datafusion_physical_plan::{
-    DisplayAs, DisplayFormatType, ExecutionPlan, PlanProperties,
-};
-
-use itertools::Itertools;
-use log::debug;
-use object_store::ObjectStore;
-
-mod access_plan;
-mod metrics;
-mod opener;
-mod page_filter;
-mod reader;
-mod row_filter;
-mod row_group_filter;
-mod writer;
-
-use crate::datasource::listing::PartitionedFile;
-use crate::datasource::schema_adapter::{
-    DefaultSchemaAdapterFactory, SchemaAdapterFactory,
-};
-pub use access_plan::{ParquetAccessPlan, RowGroupAccess};
-use datafusion_common::config::ConfigOptions;
-use datafusion_common::{Constraints, Statistics};
-use datafusion_execution::{SendableRecordBatchStream, TaskContext};
-use datafusion_physical_expr_common::sort_expr::LexOrdering;
-use datafusion_physical_plan::execution_plan::{Boundedness, EmissionType};
-use datafusion_physical_plan::metrics::MetricsSet;
-=======
 use datafusion_common::Constraints;
 use datafusion_physical_expr::{EquivalenceProperties, LexOrdering, PhysicalExpr};
 use datafusion_physical_optimizer::pruning::PruningPredicate;
 use datafusion_physical_plan::execution_plan::{Boundedness, EmissionType};
->>>>>>> d5428b21
 pub use metrics::ParquetFileMetrics;
 use opener::ParquetOpener;
 pub use reader::{DefaultParquetFileReaderFactory, ParquetFileReaderFactory};
 pub use row_filter::can_expr_be_pushed_down_with_schemas;
 pub use writer::plan_to_parquet;
 
-<<<<<<< HEAD
-=======
+
 use itertools::Itertools;
 use log::debug;
 
-/// Execution plan for reading one or more Parquet files.
-///
-/// ```text
-///             ▲
-///             │
-///             │  Produce a stream of
-///             │  RecordBatches
-///             │
-/// ┌───────────────────────┐
-/// │                       │
-/// │      ParquetExec      │
-/// │                       │
-/// └───────────────────────┘
-///             ▲
-///             │  Asynchronously read from one
-///             │  or more parquet files via
-///             │  ObjectStore interface
-///             │
-///             │
-///   .───────────────────.
-///  │                     )
-///  │`───────────────────'│
-///  │    ObjectStore      │
-///  │.───────────────────.│
-///  │                     )
-///   `───────────────────'
-///
-/// ```
-///
-/// # Example: Create a `ParquetExec`
-/// ```
-/// # use std::sync::Arc;
-/// # use arrow::datatypes::Schema;
-/// # use datafusion::datasource::physical_plan::{FileScanConfig, ParquetExec};
-/// # use datafusion::datasource::listing::PartitionedFile;
-/// # let file_schema = Arc::new(Schema::empty());
-/// # let object_store_url = ObjectStoreUrl::local_filesystem();
-/// # use datafusion_execution::object_store::ObjectStoreUrl;
-/// # use datafusion_physical_expr::expressions::lit;
-/// # let predicate = lit(true);
-/// // Create a ParquetExec for reading `file1.parquet` with a file size of 100MB
-/// let file_scan_config = FileScanConfig::new(object_store_url, file_schema)
-///    .with_file(PartitionedFile::new("file1.parquet", 100*1024*1024));
-/// let exec = ParquetExec::builder(file_scan_config)
-///   // Provide a predicate for filtering row groups/pages
-///   .with_predicate(predicate)
-///   .build();
-/// ```
-///
-/// # Features
-///
-/// Supports the following optimizations:
-///
-/// * Concurrent reads: reads from one or more files in parallel as multiple
-///   partitions, including concurrently reading multiple row groups from a single
-///   file.
-///
-/// * Predicate push down: skips row groups, pages, rows based on metadata
-///   and late materialization. See "Predicate Pushdown" below.
-///
-/// * Projection pushdown: reads and decodes only the columns required.
-///
-/// * Limit pushdown: stop execution early after some number of rows are read.
-///
-/// * Custom readers: customize reading  parquet files, e.g. to cache metadata,
-///   coalesce I/O operations, etc. See [`ParquetFileReaderFactory`] for more
-///   details.
-///
-/// * Schema evolution: read parquet files with different schemas into a unified
-///   table schema. See [`SchemaAdapterFactory`] for more details.
-///
-/// * metadata_size_hint: controls the number of bytes read from the end of the
-///   file in the initial I/O when the default [`ParquetFileReaderFactory`]. If a
-///   custom reader is used, it supplies the metadata directly and this parameter
-///   is ignored. [`ParquetExecBuilder::with_metadata_size_hint`] for more details.
-///
-/// * User provided  [`ParquetAccessPlan`]s to skip row groups and/or pages
-///   based on external information. See "Implementing External Indexes" below
-///
-/// # Predicate Pushdown
-///
-/// `ParquetExec` uses the provided [`PhysicalExpr`] predicate as a filter to
-/// skip reading unnecessary data and improve query performance using several techniques:
-///
-/// * Row group pruning: skips entire row groups based on min/max statistics
-///   found in [`ParquetMetaData`] and any Bloom filters that are present.
-///
-/// * Page pruning: skips individual pages within a ColumnChunk using the
-///   [Parquet PageIndex], if present.
-///
-/// * Row filtering: skips rows within a page using a form of late
-///   materialization. When possible, predicates are applied by the parquet
-///   decoder *during* decode (see [`ArrowPredicate`] and [`RowFilter`] for more
-///   details). This is only enabled if `ParquetScanOptions::pushdown_filters` is set to true.
-///
-/// Note: If the predicate can not be used to accelerate the scan, it is ignored
-/// (no error is raised on predicate evaluation errors).
-///
-/// [`ArrowPredicate`]: parquet::arrow::arrow_reader::ArrowPredicate
-/// [`RowFilter`]: parquet::arrow::arrow_reader::RowFilter
-/// [Parquet PageIndex]: https://github.com/apache/parquet-format/blob/master/PageIndex.md
-///
-/// # Example: rewriting `ParquetExec`
-///
-/// You can modify a `ParquetExec` using [`ParquetExecBuilder`], for example
-/// to change files or add a predicate.
-///
-/// ```no_run
-/// # use std::sync::Arc;
-/// # use arrow::datatypes::Schema;
-/// # use datafusion::datasource::physical_plan::{FileScanConfig, ParquetExec};
-/// # use datafusion::datasource::listing::PartitionedFile;
-/// # fn parquet_exec() -> ParquetExec { unimplemented!() }
-/// // Split a single ParquetExec into multiple ParquetExecs, one for each file
-/// let exec = parquet_exec();
-/// let existing_file_groups = &exec.base_config().file_groups;
-/// let new_execs = existing_file_groups
-///   .iter()
-///   .map(|file_group| {
-///     // create a new exec by copying the existing exec into a builder
-///     let new_exec = exec.clone()
-///        .into_builder()
-///        .with_file_groups(vec![file_group.clone()])
-///       .build();
-///     new_exec
-///   })
-///   .collect::<Vec<_>>();
-/// ```
-///
-/// # Implementing External Indexes
-///
-/// It is possible to restrict the row groups and selections within those row
-/// groups that the ParquetExec will consider by providing an initial
-/// [`ParquetAccessPlan`] as `extensions` on [`PartitionedFile`]. This can be
-/// used to implement external indexes on top of parquet files and select only
-/// portions of the files.
-///
-/// The `ParquetExec` will try and reduce any provided `ParquetAccessPlan`
-/// further based on the contents of `ParquetMetadata` and other settings.
-///
-/// ## Example of providing a ParquetAccessPlan
-///
-/// ```
-/// # use std::sync::Arc;
-/// # use arrow_schema::{Schema, SchemaRef};
-/// # use datafusion::datasource::listing::PartitionedFile;
-/// # use datafusion::datasource::physical_plan::parquet::ParquetAccessPlan;
-/// # use datafusion::datasource::physical_plan::{FileScanConfig, ParquetExec};
-/// # use datafusion_execution::object_store::ObjectStoreUrl;
-/// # fn schema() -> SchemaRef {
-/// #   Arc::new(Schema::empty())
-/// # }
-/// // create an access plan to scan row group 0, 1 and 3 and skip row groups 2 and 4
-/// let mut access_plan = ParquetAccessPlan::new_all(5);
-/// access_plan.skip(2);
-/// access_plan.skip(4);
-/// // provide the plan as extension to the FileScanConfig
-/// let partitioned_file = PartitionedFile::new("my_file.parquet", 1234)
-///   .with_extensions(Arc::new(access_plan));
-/// // create a ParquetExec to scan this file
-/// let file_scan_config = FileScanConfig::new(ObjectStoreUrl::local_filesystem(), schema())
-///     .with_file(partitioned_file);
-/// // this parquet exec will not even try to read row groups 2 and 4. Additional
-/// // pruning based on predicates may also happen
-/// let exec = ParquetExec::builder(file_scan_config).build();
-/// ```
-///
-/// For a complete example, see the [`advanced_parquet_index` example]).
-///
-/// [`parquet_index_advanced` example]: https://github.com/apache/datafusion/blob/main/datafusion-examples/examples/advanced_parquet_index.rs
-///
-/// # Execution Overview
-///
-/// * Step 1: [`ParquetExec::execute`] is called, returning a [`FileStream`]
-///   configured to open parquet files with a `ParquetOpener`.
-///
-/// * Step 2: When the stream is polled, the `ParquetOpener` is called to open
-///   the file.
-///
-/// * Step 3: The `ParquetOpener` gets the [`ParquetMetaData`] (file metadata)
-///   via [`ParquetFileReaderFactory`], creating a [`ParquetAccessPlan`] by
-///   applying predicates to metadata. The plan and projections are used to
-///   determine what pages must be read.
-///
-/// * Step 4: The stream begins reading data, fetching the required parquet
-///   pages incrementally decoding them, and applying any row filters (see
-///   [`Self::with_pushdown_filters`]).
-///
-/// * Step 5: As each [`RecordBatch`] is read, it may be adapted by a
-///   [`SchemaAdapter`] to match the table schema. By default missing columns are
-///   filled with nulls, but this can be customized via [`SchemaAdapterFactory`].
-///
-/// [`RecordBatch`]: arrow::record_batch::RecordBatch
-/// [`SchemaAdapter`]: crate::datasource::schema_adapter::SchemaAdapter
-/// [`ParquetMetadata`]: parquet::file::metadata::ParquetMetaData
->>>>>>> d5428b21
 #[derive(Debug, Clone)]
 #[deprecated(since = "46.0.0", note = "use DataSourceExec instead")]
 /// Deprecated Execution plan replaced with DataSourceExec
