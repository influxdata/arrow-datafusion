--- conflicted
+++ resolved
@@ -59,21 +59,6 @@
         file_compression_type: FileCompressionType,
         object_store: Arc<dyn ObjectStore>,
     ) -> Self {
-<<<<<<< HEAD
-=======
-        let (
-            projected_schema,
-            projected_constraints,
-            projected_statistics,
-            projected_output_ordering,
-        ) = base_config.project();
-        let cache = Self::compute_properties(
-            projected_schema,
-            &projected_output_ordering,
-            projected_constraints,
-            &base_config,
-        );
->>>>>>> 94034487
         Self {
             batch_size,
             projected_schema,
@@ -83,53 +68,10 @@
     }
 }
 
-<<<<<<< HEAD
 /// JsonConfig holds the extra configuration that is necessary for [`JsonOpener`]
 #[derive(Clone, Default)]
 pub struct JsonConfig {
     batch_size: Option<usize>,
-=======
-    /// Ref to the base configs
-    pub fn base_config(&self) -> &FileScanConfig {
-        &self.base_config
-    }
-
-    /// Ref to file compression type
-    pub fn file_compression_type(&self) -> &FileCompressionType {
-        &self.file_compression_type
-    }
-
-    fn output_partitioning_helper(file_scan_config: &FileScanConfig) -> Partitioning {
-        Partitioning::UnknownPartitioning(file_scan_config.file_groups.len())
-    }
-
-    /// This function creates the cache object that stores the plan properties such as schema, equivalence properties, ordering, partitioning, etc.
-    fn compute_properties(
-        schema: SchemaRef,
-        orderings: &[LexOrdering],
-        constraints: Constraints,
-        file_scan_config: &FileScanConfig,
-    ) -> PlanProperties {
-        // Equivalence Properties
-        let eq_properties = EquivalenceProperties::new_with_orderings(schema, orderings)
-            .with_constraints(constraints);
-
-        PlanProperties::new(
-            eq_properties,
-            Self::output_partitioning_helper(file_scan_config), // Output Partitioning
-            EmissionType::Incremental,
-            Boundedness::Bounded,
-        )
-    }
-
-    fn with_file_groups(mut self, file_groups: Vec<Vec<PartitionedFile>>) -> Self {
-        self.base_config.file_groups = file_groups;
-        // Changing file groups may invalidate output partitioning. Update it also
-        let output_partitioning = Self::output_partitioning_helper(&self.base_config);
-        self.cache = self.cache.with_partitioning(output_partitioning);
-        self
-    }
->>>>>>> 94034487
 }
 
 impl JsonConfig {
