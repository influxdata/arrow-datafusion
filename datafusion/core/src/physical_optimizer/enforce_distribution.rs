// Licensed to the Apache Software Foundation (ASF) under one
// or more contributor license agreements.  See the NOTICE file
// distributed with this work for additional information
// regarding copyright ownership.  The ASF licenses this file
// to you under the Apache License, Version 2.0 (the
// "License"); you may not use this file except in compliance
// with the License.  You may obtain a copy of the License at
//
//   http://www.apache.org/licenses/LICENSE-2.0
//
// Unless required by applicable law or agreed to in writing,
// software distributed under the License is distributed on an
// "AS IS" BASIS, WITHOUT WARRANTIES OR CONDITIONS OF ANY
// KIND, either express or implied.  See the License for the
// specific language governing permissions and limitations
// under the License.

//! EnforceDistribution optimizer rule inspects the physical plan with respect
//! to distribution requirements and adds [`RepartitionExec`]s to satisfy them
//! when necessary. If increasing parallelism is beneficial (and also desirable
//! according to the configuration), this rule increases partition counts in
//! the physical plan.

use std::fmt::Debug;
use std::sync::Arc;

use crate::config::ConfigOptions;
use crate::error::Result;
use crate::physical_optimizer::utils::{
    add_sort_above_with_check, is_coalesce_partitions, is_repartition,
    is_sort_preserving_merge,
};
use crate::physical_plan::aggregates::{AggregateExec, AggregateMode, PhysicalGroupBy};
use crate::physical_plan::coalesce_partitions::CoalescePartitionsExec;
use crate::physical_plan::joins::{
    CrossJoinExec, HashJoinExec, PartitionMode, SortMergeJoinExec,
};
use crate::physical_plan::projection::ProjectionExec;
use crate::physical_plan::repartition::RepartitionExec;
use crate::physical_plan::sorts::sort_preserving_merge::SortPreservingMergeExec;
use crate::physical_plan::tree_node::PlanContext;
use crate::physical_plan::union::{can_interleave, InterleaveExec, UnionExec};
use crate::physical_plan::windows::WindowAggExec;
use crate::physical_plan::{Distribution, ExecutionPlan, Partitioning};

use arrow::compute::SortOptions;
use datafusion_common::stats::Precision;
use datafusion_common::tree_node::{Transformed, TransformedResult, TreeNode};
use datafusion_expr::logical_plan::JoinType;
use datafusion_physical_expr::expressions::{Column, NoOp};
use datafusion_physical_expr::utils::map_columns_before_projection;
use datafusion_physical_expr::{
    physical_exprs_equal, EquivalenceProperties, PhysicalExpr, PhysicalExprRef,
};
use datafusion_physical_expr_common::sort_expr::LexOrdering;
use datafusion_physical_optimizer::output_requirements::OutputRequirementExec;
use datafusion_physical_optimizer::PhysicalOptimizerRule;
use datafusion_physical_plan::execution_plan::EmissionType;
use datafusion_physical_plan::windows::{get_best_fitting_window, BoundedWindowAggExec};
use datafusion_physical_plan::ExecutionPlanProperties;

use itertools::izip;

/// The `EnforceDistribution` rule ensures that distribution requirements are
/// met. In doing so, this rule will increase the parallelism in the plan by
/// introducing repartitioning operators to the physical plan.
///
/// For example, given an input such as:
///
///
/// ```text
/// ┌─────────────────────────────────┐
/// │                                 │
/// │          ExecutionPlan          │
/// │                                 │
/// └─────────────────────────────────┘
///             ▲         ▲
///             │         │
///       ┌─────┘         └─────┐
///       │                     │
///       │                     │
///       │                     │
/// ┌───────────┐         ┌───────────┐
/// │           │         │           │
/// │ batch A1  │         │ batch B1  │
/// │           │         │           │
/// ├───────────┤         ├───────────┤
/// │           │         │           │
/// │ batch A2  │         │ batch B2  │
/// │           │         │           │
/// ├───────────┤         ├───────────┤
/// │           │         │           │
/// │ batch A3  │         │ batch B3  │
/// │           │         │           │
/// └───────────┘         └───────────┘
///
///      Input                 Input
///        A                     B
/// ```
///
/// This rule will attempt to add a `RepartitionExec` to increase parallelism
/// (to 3, in this case) and create the following arrangement:
///
/// ```text
///     ┌─────────────────────────────────┐
///     │                                 │
///     │          ExecutionPlan          │
///     │                                 │
///     └─────────────────────────────────┘
///               ▲      ▲       ▲            Input now has 3
///               │      │       │             partitions
///       ┌───────┘      │       └───────┐
///       │              │               │
///       │              │               │
/// ┌───────────┐  ┌───────────┐   ┌───────────┐
/// │           │  │           │   │           │
/// │ batch A1  │  │ batch A3  │   │ batch B3  │
/// │           │  │           │   │           │
/// ├───────────┤  ├───────────┤   ├───────────┤
/// │           │  │           │   │           │
/// │ batch B2  │  │ batch B1  │   │ batch A2  │
/// │           │  │           │   │           │
/// └───────────┘  └───────────┘   └───────────┘
///       ▲              ▲               ▲
///       │              │               │
///       └─────────┐    │    ┌──────────┘
///                 │    │    │
///                 │    │    │
///     ┌─────────────────────────────────┐   batches are
///     │       RepartitionExec(3)        │   repartitioned
///     │           RoundRobin            │
///     │                                 │
///     └─────────────────────────────────┘
///                 ▲         ▲
///                 │         │
///           ┌─────┘         └─────┐
///           │                     │
///           │                     │
///           │                     │
///     ┌───────────┐         ┌───────────┐
///     │           │         │           │
///     │ batch A1  │         │ batch B1  │
///     │           │         │           │
///     ├───────────┤         ├───────────┤
///     │           │         │           │
///     │ batch A2  │         │ batch B2  │
///     │           │         │           │
///     ├───────────┤         ├───────────┤
///     │           │         │           │
///     │ batch A3  │         │ batch B3  │
///     │           │         │           │
///     └───────────┘         └───────────┘
///
///
///      Input                 Input
///        A                     B
/// ```
///
/// The `EnforceDistribution` rule
/// - is idempotent; i.e. it can be applied multiple times, each time producing
///   the same result.
/// - always produces a valid plan in terms of distribution requirements. Its
///   input plan can be valid or invalid with respect to distribution requirements,
///   but the output plan will always be valid.
/// - produces a valid plan in terms of ordering requirements, *if* its input is
///   a valid plan in terms of ordering requirements. If the input plan is invalid,
///   this rule does not attempt to fix it as doing so is the responsibility of the
///   `EnforceSorting` rule.
///
/// Note that distribution requirements are met in the strictest way. This may
/// result in more than strictly necessary [`RepartitionExec`]s in the plan, but
/// meeting the requirements in the strictest way may help avoid possible data
/// skew in joins.
///
/// For example for a hash join with keys (a, b, c), the required Distribution(a, b, c)
/// can be satisfied by several alternative partitioning ways: (a, b, c), (a, b),
/// (a, c), (b, c), (a), (b), (c) and ( ).
///
/// This rule only chooses the exact match and satisfies the Distribution(a, b, c)
/// by a HashPartition(a, b, c).
#[derive(Default, Debug)]
pub struct EnforceDistribution {}

impl EnforceDistribution {
    #[allow(missing_docs)]
    pub fn new() -> Self {
        Self {}
    }
}

impl PhysicalOptimizerRule for EnforceDistribution {
    fn optimize(
        &self,
        plan: Arc<dyn ExecutionPlan>,
        config: &ConfigOptions,
    ) -> Result<Arc<dyn ExecutionPlan>> {
        let top_down_join_key_reordering = config.optimizer.top_down_join_key_reordering;

        let adjusted = if top_down_join_key_reordering {
            // Run a top-down process to adjust input key ordering recursively
            let plan_requirements = PlanWithKeyRequirements::new_default(plan);
            let adjusted = plan_requirements
                .transform_down(adjust_input_keys_ordering)
                .data()?;
            adjusted.plan
        } else {
            // Run a bottom-up process
            plan.transform_up(|plan| {
                Ok(Transformed::yes(reorder_join_keys_to_inputs(plan)?))
            })
            .data()?
        };

        let distribution_context = DistributionContext::new_default(adjusted);
        // Distribution enforcement needs to be applied bottom-up.
        let distribution_context = distribution_context
            .transform_up(|distribution_context| {
                ensure_distribution(distribution_context, config)
            })
            .data()?;
        Ok(distribution_context.plan)
    }

    fn name(&self) -> &str {
        "EnforceDistribution"
    }

    fn schema_check(&self) -> bool {
        true
    }
}

/// When the physical planner creates the Joins, the ordering of join keys is from the original query.
/// That might not match with the output partitioning of the join node's children
/// A Top-Down process will use this method to adjust children's output partitioning based on the parent key reordering requirements:
///
/// Example:
///     TopJoin on (a, b, c)
///         bottom left join on(b, a, c)
///         bottom right join on(c, b, a)
///
///  Will be adjusted to:
///     TopJoin on (a, b, c)
///         bottom left join on(a, b, c)
///         bottom right join on(a, b, c)
///
/// Example:
///     TopJoin on (a, b, c)
///         Agg1 group by (b, a, c)
///         Agg2 group by (c, b, a)
///
/// Will be adjusted to:
///     TopJoin on (a, b, c)
///          Projection(b, a, c)
///             Agg1 group by (a, b, c)
///          Projection(c, b, a)
///             Agg2 group by (a, b, c)
///
/// Following is the explanation of the reordering process:
///
/// 1) If the current plan is Partitioned HashJoin, SortMergeJoin, check whether the requirements can be satisfied by adjusting join keys ordering:
///    Requirements can not be satisfied, clear the current requirements, generate new requirements(to pushdown) based on the current join keys, return the unchanged plan.
///    Requirements is already satisfied, clear the current requirements, generate new requirements(to pushdown) based on the current join keys, return the unchanged plan.
///    Requirements can be satisfied by adjusting keys ordering, clear the current requirements, generate new requirements(to pushdown) based on the adjusted join keys, return the changed plan.
///
/// 2) If the current plan is Aggregation, check whether the requirements can be satisfied by adjusting group by keys ordering:
///    Requirements can not be satisfied, clear all the requirements, return the unchanged plan.
///    Requirements is already satisfied, clear all the requirements, return the unchanged plan.
///    Requirements can be satisfied by adjusting keys ordering, clear all the requirements, return the changed plan.
///
/// 3) If the current plan is RepartitionExec, CoalescePartitionsExec or WindowAggExec, clear all the requirements, return the unchanged plan
/// 4) If the current plan is Projection, transform the requirements to the columns before the Projection and push down requirements
/// 5) For other types of operators, by default, pushdown the parent requirements to children.
///
fn adjust_input_keys_ordering(
    mut requirements: PlanWithKeyRequirements,
) -> Result<Transformed<PlanWithKeyRequirements>> {
    let plan = Arc::clone(&requirements.plan);

    if let Some(HashJoinExec {
        left,
        right,
        on,
        filter,
        join_type,
        projection,
        mode,
        null_equals_null,
        ..
    }) = plan.as_any().downcast_ref::<HashJoinExec>()
    {
        match mode {
            PartitionMode::Partitioned => {
                let join_constructor = |new_conditions: (
                    Vec<(PhysicalExprRef, PhysicalExprRef)>,
                    Vec<SortOptions>,
                )| {
                    HashJoinExec::try_new(
                        Arc::clone(left),
                        Arc::clone(right),
                        new_conditions.0,
                        filter.clone(),
                        join_type,
                        // TODO: although projection is not used in the join here, because projection pushdown is after enforce_distribution. Maybe we need to handle it later. Same as filter.
                        projection.clone(),
                        PartitionMode::Partitioned,
                        *null_equals_null,
                    )
                    .map(|e| Arc::new(e) as _)
                };
                return reorder_partitioned_join_keys(
                    requirements,
                    on,
                    &[],
                    &join_constructor,
                )
                .map(Transformed::yes);
            }
            PartitionMode::CollectLeft => {
                // Push down requirements to the right side
                requirements.children[1].data = match join_type {
                    JoinType::Inner | JoinType::Right => shift_right_required(
                        &requirements.data,
                        left.schema().fields().len(),
                    )
                    .unwrap_or_default(),
                    JoinType::RightSemi | JoinType::RightAnti => {
                        requirements.data.clone()
                    }
                    JoinType::Left
                    | JoinType::LeftSemi
                    | JoinType::LeftAnti
                    | JoinType::Full
                    | JoinType::LeftMark => vec![],
                };
            }
            PartitionMode::Auto => {
                // Can not satisfy, clear the current requirements and generate new empty requirements
                requirements.data.clear();
            }
        }
    } else if let Some(CrossJoinExec { left, .. }) =
        plan.as_any().downcast_ref::<CrossJoinExec>()
    {
        let left_columns_len = left.schema().fields().len();
        // Push down requirements to the right side
        requirements.children[1].data =
            shift_right_required(&requirements.data, left_columns_len)
                .unwrap_or_default();
    } else if let Some(SortMergeJoinExec {
        left,
        right,
        on,
        filter,
        join_type,
        sort_options,
        null_equals_null,
        ..
    }) = plan.as_any().downcast_ref::<SortMergeJoinExec>()
    {
        let join_constructor = |new_conditions: (
            Vec<(PhysicalExprRef, PhysicalExprRef)>,
            Vec<SortOptions>,
        )| {
            SortMergeJoinExec::try_new(
                Arc::clone(left),
                Arc::clone(right),
                new_conditions.0,
                filter.clone(),
                *join_type,
                new_conditions.1,
                *null_equals_null,
            )
            .map(|e| Arc::new(e) as _)
        };
        return reorder_partitioned_join_keys(
            requirements,
            on,
            sort_options,
            &join_constructor,
        )
        .map(Transformed::yes);
    } else if let Some(aggregate_exec) = plan.as_any().downcast_ref::<AggregateExec>() {
        if !requirements.data.is_empty() {
            if aggregate_exec.mode() == &AggregateMode::FinalPartitioned {
                return reorder_aggregate_keys(requirements, aggregate_exec)
                    .map(Transformed::yes);
            } else {
                requirements.data.clear();
            }
        } else {
            // Keep everything unchanged
            return Ok(Transformed::no(requirements));
        }
    } else if let Some(proj) = plan.as_any().downcast_ref::<ProjectionExec>() {
        let expr = proj.expr();
        // For Projection, we need to transform the requirements to the columns before the Projection
        // And then to push down the requirements
        // Construct a mapping from new name to the original Column
        let new_required = map_columns_before_projection(&requirements.data, expr);
        if new_required.len() == requirements.data.len() {
            requirements.children[0].data = new_required;
        } else {
            // Can not satisfy, clear the current requirements and generate new empty requirements
            requirements.data.clear();
        }
    } else if plan.as_any().downcast_ref::<RepartitionExec>().is_some()
        || plan
            .as_any()
            .downcast_ref::<CoalescePartitionsExec>()
            .is_some()
        || plan.as_any().downcast_ref::<WindowAggExec>().is_some()
    {
        requirements.data.clear();
    } else {
        // By default, push down the parent requirements to children
        for child in requirements.children.iter_mut() {
            child.data.clone_from(&requirements.data);
        }
    }
    Ok(Transformed::yes(requirements))
}

fn reorder_partitioned_join_keys<F>(
    mut join_plan: PlanWithKeyRequirements,
    on: &[(PhysicalExprRef, PhysicalExprRef)],
    sort_options: &[SortOptions],
    join_constructor: &F,
) -> Result<PlanWithKeyRequirements>
where
    F: Fn(
        (Vec<(PhysicalExprRef, PhysicalExprRef)>, Vec<SortOptions>),
    ) -> Result<Arc<dyn ExecutionPlan>>,
{
    let parent_required = &join_plan.data;
    let join_key_pairs = extract_join_keys(on);
    let eq_properties = join_plan.plan.equivalence_properties();

    let (
        JoinKeyPairs {
            left_keys,
            right_keys,
        },
        positions,
    ) = try_reorder(join_key_pairs, parent_required, eq_properties);

    if let Some(positions) = positions {
        if !positions.is_empty() {
            let new_join_on = new_join_conditions(&left_keys, &right_keys);
            let new_sort_options = (0..sort_options.len())
                .map(|idx| sort_options[positions[idx]])
                .collect();
            join_plan.plan = join_constructor((new_join_on, new_sort_options))?;
        }
    }

    join_plan.children[0].data = left_keys;
    join_plan.children[1].data = right_keys;
    Ok(join_plan)
}

fn reorder_aggregate_keys(
    mut agg_node: PlanWithKeyRequirements,
    agg_exec: &AggregateExec,
) -> Result<PlanWithKeyRequirements> {
    let parent_required = &agg_node.data;
    let output_columns = agg_exec
        .group_expr()
        .expr()
        .iter()
        .enumerate()
        .map(|(index, (_, name))| Column::new(name, index))
        .collect::<Vec<_>>();

    let output_exprs = output_columns
        .iter()
        .map(|c| Arc::new(c.clone()) as _)
        .collect::<Vec<_>>();

    if parent_required.len() == output_exprs.len()
        && agg_exec.group_expr().null_expr().is_empty()
        && !physical_exprs_equal(&output_exprs, parent_required)
    {
        if let Some(positions) = expected_expr_positions(&output_exprs, parent_required) {
            if let Some(agg_exec) =
                agg_exec.input().as_any().downcast_ref::<AggregateExec>()
            {
                if matches!(agg_exec.mode(), &AggregateMode::Partial) {
                    let group_exprs = agg_exec.group_expr().expr();
                    let new_group_exprs = positions
                        .into_iter()
                        .map(|idx| group_exprs[idx].clone())
                        .collect();
                    let partial_agg = Arc::new(AggregateExec::try_new(
                        AggregateMode::Partial,
                        PhysicalGroupBy::new_single(new_group_exprs),
                        agg_exec.aggr_expr().to_vec(),
                        agg_exec.filter_expr().to_vec(),
                        Arc::clone(agg_exec.input()),
                        Arc::clone(&agg_exec.input_schema),
                    )?);
                    // Build new group expressions that correspond to the output
                    // of the "reordered" aggregator:
                    let group_exprs = partial_agg.group_expr().expr();
                    let new_group_by = PhysicalGroupBy::new_single(
                        partial_agg
                            .output_group_expr()
                            .into_iter()
                            .enumerate()
                            .map(|(idx, expr)| (expr, group_exprs[idx].1.clone()))
                            .collect(),
                    );
                    let new_final_agg = Arc::new(AggregateExec::try_new(
                        AggregateMode::FinalPartitioned,
                        new_group_by,
                        agg_exec.aggr_expr().to_vec(),
                        agg_exec.filter_expr().to_vec(),
                        Arc::clone(&partial_agg) as _,
                        agg_exec.input_schema(),
                    )?);

                    agg_node.plan = Arc::clone(&new_final_agg) as _;
                    agg_node.data.clear();
                    agg_node.children = vec![PlanWithKeyRequirements::new(
                        partial_agg as _,
                        vec![],
                        agg_node.children.swap_remove(0).children,
                    )];

                    // Need to create a new projection to change the expr ordering back
                    let agg_schema = new_final_agg.schema();
                    let mut proj_exprs = output_columns
                        .iter()
                        .map(|col| {
                            let name = col.name();
                            let index = agg_schema.index_of(name)?;
                            Ok((Arc::new(Column::new(name, index)) as _, name.to_owned()))
                        })
                        .collect::<Result<Vec<_>>>()?;
                    let agg_fields = agg_schema.fields();
                    for (idx, field) in
                        agg_fields.iter().enumerate().skip(output_columns.len())
                    {
                        let name = field.name();
                        let plan = Arc::new(Column::new(name, idx)) as _;
                        proj_exprs.push((plan, name.clone()))
                    }
                    return ProjectionExec::try_new(proj_exprs, new_final_agg).map(|p| {
                        PlanWithKeyRequirements::new(Arc::new(p), vec![], vec![agg_node])
                    });
                }
            }
        }
    }
    Ok(agg_node)
}

fn shift_right_required(
    parent_required: &[Arc<dyn PhysicalExpr>],
    left_columns_len: usize,
) -> Option<Vec<Arc<dyn PhysicalExpr>>> {
    let new_right_required = parent_required
        .iter()
        .filter_map(|r| {
            r.as_any().downcast_ref::<Column>().and_then(|col| {
                col.index()
                    .checked_sub(left_columns_len)
                    .map(|index| Arc::new(Column::new(col.name(), index)) as _)
            })
        })
        .collect::<Vec<_>>();

    // if the parent required are all coming from the right side, the requirements can be pushdown
    (new_right_required.len() == parent_required.len()).then_some(new_right_required)
}

/// When the physical planner creates the Joins, the ordering of join keys is from the original query.
/// That might not match with the output partitioning of the join node's children
/// This method will try to change the ordering of the join keys to match with the
/// partitioning of the join nodes' children. If it can not match with both sides, it will try to
/// match with one, either the left side or the right side.
///
/// Example:
///     TopJoin on (a, b, c)
///         bottom left join on(b, a, c)
///         bottom right join on(c, b, a)
///
///  Will be adjusted to:
///     TopJoin on (b, a, c)
///         bottom left join on(b, a, c)
///         bottom right join on(c, b, a)
///
/// Compared to the Top-Down reordering process, this Bottom-Up approach is much simpler, but might not reach a best result.
/// The Bottom-Up approach will be useful in future if we plan to support storage partition-wised Joins.
/// In that case, the datasources/tables might be pre-partitioned and we can't adjust the key ordering of the datasources
/// and then can't apply the Top-Down reordering process.
pub(crate) fn reorder_join_keys_to_inputs(
    plan: Arc<dyn ExecutionPlan>,
) -> Result<Arc<dyn ExecutionPlan>> {
    let plan_any = plan.as_any();
    if let Some(HashJoinExec {
        left,
        right,
        on,
        filter,
        join_type,
        projection,
        mode,
        null_equals_null,
        ..
    }) = plan_any.downcast_ref::<HashJoinExec>()
    {
        if matches!(mode, PartitionMode::Partitioned) {
            let (join_keys, positions) = reorder_current_join_keys(
                extract_join_keys(on),
                Some(left.output_partitioning()),
                Some(right.output_partitioning()),
                left.equivalence_properties(),
                right.equivalence_properties(),
            );
            if positions.is_some_and(|idxs| !idxs.is_empty()) {
                let JoinKeyPairs {
                    left_keys,
                    right_keys,
                } = join_keys;
                let new_join_on = new_join_conditions(&left_keys, &right_keys);
                return Ok(Arc::new(HashJoinExec::try_new(
                    Arc::clone(left),
                    Arc::clone(right),
                    new_join_on,
                    filter.clone(),
                    join_type,
                    projection.clone(),
                    PartitionMode::Partitioned,
                    *null_equals_null,
                )?));
            }
        }
    } else if let Some(SortMergeJoinExec {
        left,
        right,
        on,
        filter,
        join_type,
        sort_options,
        null_equals_null,
        ..
    }) = plan_any.downcast_ref::<SortMergeJoinExec>()
    {
        let (join_keys, positions) = reorder_current_join_keys(
            extract_join_keys(on),
            Some(left.output_partitioning()),
            Some(right.output_partitioning()),
            left.equivalence_properties(),
            right.equivalence_properties(),
        );
        if let Some(positions) = positions {
            if !positions.is_empty() {
                let JoinKeyPairs {
                    left_keys,
                    right_keys,
                } = join_keys;
                let new_join_on = new_join_conditions(&left_keys, &right_keys);
                let new_sort_options = (0..sort_options.len())
                    .map(|idx| sort_options[positions[idx]])
                    .collect();
                return SortMergeJoinExec::try_new(
                    Arc::clone(left),
                    Arc::clone(right),
                    new_join_on,
                    filter.clone(),
                    *join_type,
                    new_sort_options,
                    *null_equals_null,
                )
                .map(|smj| Arc::new(smj) as _);
            }
        }
    }
    Ok(plan)
}

/// Reorder the current join keys ordering based on either left partition or right partition
fn reorder_current_join_keys(
    join_keys: JoinKeyPairs,
    left_partition: Option<&Partitioning>,
    right_partition: Option<&Partitioning>,
    left_equivalence_properties: &EquivalenceProperties,
    right_equivalence_properties: &EquivalenceProperties,
) -> (JoinKeyPairs, Option<Vec<usize>>) {
    match (left_partition, right_partition) {
        (Some(Partitioning::Hash(left_exprs, _)), _) => {
            match try_reorder(join_keys, left_exprs, left_equivalence_properties) {
                (join_keys, None) => reorder_current_join_keys(
                    join_keys,
                    None,
                    right_partition,
                    left_equivalence_properties,
                    right_equivalence_properties,
                ),
                result => result,
            }
        }
        (_, Some(Partitioning::Hash(right_exprs, _))) => {
            try_reorder(join_keys, right_exprs, right_equivalence_properties)
        }
        _ => (join_keys, None),
    }
}

fn try_reorder(
    join_keys: JoinKeyPairs,
    expected: &[Arc<dyn PhysicalExpr>],
    equivalence_properties: &EquivalenceProperties,
) -> (JoinKeyPairs, Option<Vec<usize>>) {
    let eq_groups = equivalence_properties.eq_group();
    let mut normalized_expected = vec![];
    let mut normalized_left_keys = vec![];
    let mut normalized_right_keys = vec![];
    if join_keys.left_keys.len() != expected.len() {
        return (join_keys, None);
    }
    if physical_exprs_equal(expected, &join_keys.left_keys)
        || physical_exprs_equal(expected, &join_keys.right_keys)
    {
        return (join_keys, Some(vec![]));
    } else if !equivalence_properties.eq_group().is_empty() {
        normalized_expected = expected
            .iter()
            .map(|e| eq_groups.normalize_expr(Arc::clone(e)))
            .collect();

        normalized_left_keys = join_keys
            .left_keys
            .iter()
            .map(|e| eq_groups.normalize_expr(Arc::clone(e)))
            .collect();

        normalized_right_keys = join_keys
            .right_keys
            .iter()
            .map(|e| eq_groups.normalize_expr(Arc::clone(e)))
            .collect();

        if physical_exprs_equal(&normalized_expected, &normalized_left_keys)
            || physical_exprs_equal(&normalized_expected, &normalized_right_keys)
        {
            return (join_keys, Some(vec![]));
        }
    }

    let Some(positions) = expected_expr_positions(&join_keys.left_keys, expected)
        .or_else(|| expected_expr_positions(&join_keys.right_keys, expected))
        .or_else(|| expected_expr_positions(&normalized_left_keys, &normalized_expected))
        .or_else(|| {
            expected_expr_positions(&normalized_right_keys, &normalized_expected)
        })
    else {
        return (join_keys, None);
    };

    let mut new_left_keys = vec![];
    let mut new_right_keys = vec![];
    for pos in positions.iter() {
        new_left_keys.push(Arc::clone(&join_keys.left_keys[*pos]));
        new_right_keys.push(Arc::clone(&join_keys.right_keys[*pos]));
    }
    let pairs = JoinKeyPairs {
        left_keys: new_left_keys,
        right_keys: new_right_keys,
    };

    (pairs, Some(positions))
}

/// Return the expected expressions positions.
/// For example, the current expressions are ['c', 'a', 'a', b'], the expected expressions are ['b', 'c', 'a', 'a'],
///
/// This method will return a Vec [3, 0, 1, 2]
fn expected_expr_positions(
    current: &[Arc<dyn PhysicalExpr>],
    expected: &[Arc<dyn PhysicalExpr>],
) -> Option<Vec<usize>> {
    if current.is_empty() || expected.is_empty() {
        return None;
    }
    let mut indexes: Vec<usize> = vec![];
    let mut current = current.to_vec();
    for expr in expected.iter() {
        // Find the position of the expected expr in the current expressions
        if let Some(expected_position) = current.iter().position(|e| e.eq(expr)) {
            current[expected_position] = Arc::new(NoOp::new());
            indexes.push(expected_position);
        } else {
            return None;
        }
    }
    Some(indexes)
}

fn extract_join_keys(on: &[(PhysicalExprRef, PhysicalExprRef)]) -> JoinKeyPairs {
    let (left_keys, right_keys) = on
        .iter()
        .map(|(l, r)| (Arc::clone(l) as _, Arc::clone(r) as _))
        .unzip();
    JoinKeyPairs {
        left_keys,
        right_keys,
    }
}

fn new_join_conditions(
    new_left_keys: &[Arc<dyn PhysicalExpr>],
    new_right_keys: &[Arc<dyn PhysicalExpr>],
) -> Vec<(PhysicalExprRef, PhysicalExprRef)> {
    new_left_keys
        .iter()
        .zip(new_right_keys.iter())
        .map(|(l_key, r_key)| (Arc::clone(l_key), Arc::clone(r_key)))
        .collect()
}

/// Adds RoundRobin repartition operator to the plan increase parallelism.
///
/// # Arguments
///
/// * `input`: Current node.
/// * `n_target`: desired target partition number, if partition number of the
///    current executor is less than this value. Partition number will be increased.
///
/// # Returns
///
/// A [`Result`] object that contains new execution plan where the desired
/// partition number is achieved by adding a RoundRobin repartition.
fn add_roundrobin_on_top(
    input: DistributionContext,
    n_target: usize,
) -> Result<DistributionContext> {
    // Adding repartition is helpful:
    if input.plan.output_partitioning().partition_count() < n_target {
        // When there is an existing ordering, we preserve ordering
        // during repartition. This will be un-done in the future
        // If any of the following conditions is true
        // - Preserving ordering is not helpful in terms of satisfying ordering requirements
        // - Usage of order preserving variants is not desirable
        // (determined by flag `config.optimizer.prefer_existing_sort`)
        let partitioning = Partitioning::RoundRobinBatch(n_target);
        let repartition =
            RepartitionExec::try_new(Arc::clone(&input.plan), partitioning)?
                .with_preserve_order();

        let new_plan = Arc::new(repartition) as _;

        Ok(DistributionContext::new(new_plan, true, vec![input]))
    } else {
        // Partition is not helpful, we already have desired number of partitions.
        Ok(input)
    }
}

/// Adds a hash repartition operator:
/// - to increase parallelism, and/or
/// - to satisfy requirements of the subsequent operators.
///
/// Repartition(Hash) is added on top of operator `input`.
///
/// # Arguments
///
/// * `input`: Current node.
/// * `hash_exprs`: Stores Physical Exprs that are used during hashing.
/// * `n_target`: desired target partition number, if partition number of the
///    current executor is less than this value. Partition number will be increased.
///
/// # Returns
///
/// A [`Result`] object that contains new execution plan where the desired
/// distribution is satisfied by adding a Hash repartition.
fn add_hash_on_top(
    input: DistributionContext,
    hash_exprs: Vec<Arc<dyn PhysicalExpr>>,
    n_target: usize,
) -> Result<DistributionContext> {
    // Early return if hash repartition is unnecessary
    // `RepartitionExec: partitioning=Hash([...], 1), input_partitions=1` is unnecessary.
    if n_target == 1 && input.plan.output_partitioning().partition_count() == 1 {
        return Ok(input);
    }

    let dist = Distribution::HashPartitioned(hash_exprs);
    let satisfied = input
        .plan
        .output_partitioning()
        .satisfy(&dist, input.plan.equivalence_properties());

    // Add hash repartitioning when:
    // - The hash distribution requirement is not satisfied, or
    // - We can increase parallelism by adding hash partitioning.
    if !satisfied || n_target > input.plan.output_partitioning().partition_count() {
        // When there is an existing ordering, we preserve ordering during
        // repartition. This will be rolled back in the future if any of the
        // following conditions is true:
        // - Preserving ordering is not helpful in terms of satisfying ordering
        //   requirements.
        // - Usage of order preserving variants is not desirable (per the flag
        //   `config.optimizer.prefer_existing_sort`).
        let partitioning = dist.create_partitioning(n_target);
        let repartition =
            RepartitionExec::try_new(Arc::clone(&input.plan), partitioning)?
                .with_preserve_order();
        let plan = Arc::new(repartition) as _;

        return Ok(DistributionContext::new(plan, true, vec![input]));
    }

    Ok(input)
}

/// Adds a [`SortPreservingMergeExec`] operator on top of input executor
/// to satisfy single distribution requirement.
///
/// # Arguments
///
/// * `input`: Current node.
///
/// # Returns
///
/// Updated node with an execution plan, where desired single
/// distribution is satisfied by adding [`SortPreservingMergeExec`].
fn add_spm_on_top(input: DistributionContext) -> DistributionContext {
    // Add SortPreservingMerge only when partition count is larger than 1.
    if input.plan.output_partitioning().partition_count() > 1 {
        // When there is an existing ordering, we preserve ordering
        // when decreasing partitions. This will be un-done in the future
        // if any of the following conditions is true
        // - Preserving ordering is not helpful in terms of satisfying ordering requirements
        // - Usage of order preserving variants is not desirable
        // (determined by flag `config.optimizer.bounded_order_preserving_variants`)
        let should_preserve_ordering = input.plan.output_ordering().is_some();

        let new_plan = if should_preserve_ordering {
            Arc::new(SortPreservingMergeExec::new(
                input
                    .plan
                    .output_ordering()
                    .unwrap_or(&LexOrdering::default())
                    .clone(),
                Arc::clone(&input.plan),
            )) as _
        } else {
            Arc::new(CoalescePartitionsExec::new(Arc::clone(&input.plan))) as _
        };

        DistributionContext::new(new_plan, true, vec![input])
    } else {
        input
    }
}

/// Updates the physical plan inside [`DistributionContext`] so that distribution
/// changing operators are removed from the top. If they are necessary, they will
/// be added in subsequent stages.
///
/// Assume that following plan is given:
/// ```text
/// "RepartitionExec: partitioning=RoundRobinBatch(10), input_partitions=10",
/// "  RepartitionExec: partitioning=RoundRobinBatch(10), input_partitions=2",
/// "    DataSourceExec: file_groups={2 groups: \[\[x], \[y]]}, projection=\[a, b, c, d, e], output_ordering=\[a@0 ASC]",
/// ```
///
/// Since `RepartitionExec`s change the distribution, this function removes
/// them and returns following plan:
///
/// ```text
/// "DataSourceExec: file_groups={2 groups: \[\[x], \[y]]}, projection=\[a, b, c, d, e], output_ordering=\[a@0 ASC], file_type=parquet",
/// ```
fn remove_dist_changing_operators(
    mut distribution_context: DistributionContext,
) -> Result<DistributionContext> {
    while is_repartition(&distribution_context.plan)
        || is_coalesce_partitions(&distribution_context.plan)
        || is_sort_preserving_merge(&distribution_context.plan)
    {
        // All of above operators have a single child. First child is only child.
        // Remove any distribution changing operators at the beginning:
        distribution_context = distribution_context.children.swap_remove(0);
        // Note that they will be re-inserted later on if necessary or helpful.
    }

    Ok(distribution_context)
}

/// Updates the [`DistributionContext`] if preserving ordering while changing partitioning is not helpful or desirable.
///
/// Assume that following plan is given:
/// ```text
/// "SortPreservingMergeExec: \[a@0 ASC]"
/// "  RepartitionExec: partitioning=RoundRobinBatch(10), input_partitions=10, preserve_order=true",
/// "    RepartitionExec: partitioning=RoundRobinBatch(10), input_partitions=2, preserve_order=true",
/// "      DataSourceExec: file_groups={2 groups: \[\[x], \[y]]}, projection=\[a, b, c, d, e], output_ordering=\[a@0 ASC], file_type=parquet",
/// ```
///
/// This function converts plan above to the following:
///
/// ```text
/// "CoalescePartitionsExec"
/// "  RepartitionExec: partitioning=RoundRobinBatch(10), input_partitions=10",
/// "    RepartitionExec: partitioning=RoundRobinBatch(10), input_partitions=2",
/// "      DataSourceExec: file_groups={2 groups: \[\[x], \[y]]}, projection=\[a, b, c, d, e], output_ordering=\[a@0 ASC], file_type=parquet",
/// ```
fn replace_order_preserving_variants(
    mut context: DistributionContext,
) -> Result<DistributionContext> {
    context.children = context
        .children
        .into_iter()
        .map(|child| {
            if child.data {
                replace_order_preserving_variants(child)
            } else {
                Ok(child)
            }
        })
        .collect::<Result<Vec<_>>>()?;

    if is_sort_preserving_merge(&context.plan) {
        let child_plan = Arc::clone(&context.children[0].plan);
        context.plan = Arc::new(CoalescePartitionsExec::new(child_plan));
        return Ok(context);
    } else if let Some(repartition) =
        context.plan.as_any().downcast_ref::<RepartitionExec>()
    {
        if repartition.preserve_order() {
            context.plan = Arc::new(RepartitionExec::try_new(
                Arc::clone(&context.children[0].plan),
                repartition.partitioning().clone(),
            )?);
            return Ok(context);
        }
    }

    context.update_plan_from_children()
}

/// A struct to keep track of repartition requirements for each child node.
struct RepartitionRequirementStatus {
    /// The distribution requirement for the node.
    requirement: Distribution,
    /// Designates whether round robin partitioning is theoretically beneficial;
    /// i.e. the operator can actually utilize parallelism.
    roundrobin_beneficial: bool,
    /// Designates whether round robin partitioning is beneficial according to
    /// the statistical information we have on the number of rows.
    roundrobin_beneficial_stats: bool,
    /// Designates whether hash partitioning is necessary.
    hash_necessary: bool,
}

/// Calculates the `RepartitionRequirementStatus` for each children to generate
/// consistent and sensible (in terms of performance) distribution requirements.
/// As an example, a hash join's left (build) child might produce
///
/// ```text
/// RepartitionRequirementStatus {
///     ..,
///     hash_necessary: true
/// }
/// ```
///
/// while its right (probe) child might have very few rows and produce:
///
/// ```text
/// RepartitionRequirementStatus {
///     ..,
///     hash_necessary: false
/// }
/// ```
///
/// These statuses are not consistent as all children should agree on hash
/// partitioning. This function aligns the statuses to generate consistent
/// hash partitions for each children. After alignment, the right child's
/// status would turn into:
///
/// ```text
/// RepartitionRequirementStatus {
///     ..,
///     hash_necessary: true
/// }
/// ```
fn get_repartition_requirement_status(
    plan: &Arc<dyn ExecutionPlan>,
    batch_size: usize,
    should_use_estimates: bool,
) -> Result<Vec<RepartitionRequirementStatus>> {
    let mut needs_alignment = false;
    let children = plan.children();
    let rr_beneficial = plan.benefits_from_input_partitioning();
    let requirements = plan.required_input_distribution();
    let mut repartition_status_flags = vec![];
    for (child, requirement, roundrobin_beneficial) in
        izip!(children.into_iter(), requirements, rr_beneficial)
    {
        // Decide whether adding a round robin is beneficial depending on
        // the statistical information we have on the number of rows:
        let roundrobin_beneficial_stats = match child.statistics()?.num_rows {
            Precision::Exact(n_rows) => n_rows > batch_size,
            Precision::Inexact(n_rows) => !should_use_estimates || (n_rows > batch_size),
            Precision::Absent => true,
        };
        let is_hash = matches!(requirement, Distribution::HashPartitioned(_));
        // Hash re-partitioning is necessary when the input has more than one partition:
        let multi_partitions = child.output_partitioning().partition_count() > 1;
        let roundrobin_sensible = roundrobin_beneficial && roundrobin_beneficial_stats;
        needs_alignment |= is_hash && (multi_partitions || roundrobin_sensible);
        repartition_status_flags.push((
            is_hash,
            RepartitionRequirementStatus {
                requirement,
                roundrobin_beneficial,
                roundrobin_beneficial_stats,
                hash_necessary: is_hash && multi_partitions,
            },
        ));
    }
    // Align hash necessary flags for hash partitions to generate consistent
    // hash partitions at each children:
    if needs_alignment {
        // When there is at least one hash requirement that is necessary or
        // beneficial according to statistics, make all children require hash
        // repartitioning:
        for (is_hash, status) in &mut repartition_status_flags {
            if *is_hash {
                status.hash_necessary = true;
            }
        }
    }
    Ok(repartition_status_flags
        .into_iter()
        .map(|(_, status)| status)
        .collect())
}

/// This function checks whether we need to add additional data exchange
/// operators to satisfy distribution requirements. Since this function
/// takes care of such requirements, we should avoid manually adding data
/// exchange operators in other places.
fn ensure_distribution(
    dist_context: DistributionContext,
    config: &ConfigOptions,
) -> Result<Transformed<DistributionContext>> {
    let dist_context = update_children(dist_context)?;

    if dist_context.plan.children().is_empty() {
        return Ok(Transformed::no(dist_context));
    }

    let target_partitions = config.execution.target_partitions;
    // When `false`, round robin repartition will not be added to increase parallelism
    let enable_round_robin = config.optimizer.enable_round_robin_repartition;
    let repartition_file_scans = config.optimizer.repartition_file_scans;
    let batch_size = config.execution.batch_size;
    let should_use_estimates = config
        .execution
        .use_row_number_estimates_to_optimize_partitioning;
    let unbounded_and_pipeline_friendly = dist_context.plan.boundedness().is_unbounded()
        && matches!(
            dist_context.plan.pipeline_behavior(),
            EmissionType::Incremental | EmissionType::Both
        );
    // Use order preserving variants either of the conditions true
    // - it is desired according to config
    // - when plan is unbounded
    // - when it is pipeline friendly (can incrementally produce results)
    let order_preserving_variants_desirable =
        unbounded_and_pipeline_friendly || config.optimizer.prefer_existing_sort;

    // Remove unnecessary repartition from the physical plan if any
    let DistributionContext {
        mut plan,
        data,
        children,
    } = remove_dist_changing_operators(dist_context)?;

    if let Some(exec) = plan.as_any().downcast_ref::<WindowAggExec>() {
        if let Some(updated_window) = get_best_fitting_window(
            exec.window_expr(),
            exec.input(),
            &exec.partition_keys,
        )? {
            plan = updated_window;
        }
    } else if let Some(exec) = plan.as_any().downcast_ref::<BoundedWindowAggExec>() {
        if let Some(updated_window) = get_best_fitting_window(
            exec.window_expr(),
            exec.input(),
            &exec.partition_keys,
        )? {
            plan = updated_window;
        }
    };

    let repartition_status_flags =
        get_repartition_requirement_status(&plan, batch_size, should_use_estimates)?;
    // This loop iterates over all the children to:
    // - Increase parallelism for every child if it is beneficial.
    // - Satisfy the distribution requirements of every child, if it is not
    //   already satisfied.
    // We store the updated children in `new_children`.
    let children = izip!(
        children.into_iter(),
        plan.required_input_ordering(),
        plan.maintains_input_order(),
        repartition_status_flags.into_iter()
    )
    .map(
        |(
            mut child,
            required_input_ordering,
            maintains,
            RepartitionRequirementStatus {
                requirement,
                roundrobin_beneficial,
                roundrobin_beneficial_stats,
                hash_necessary,
            },
        )| {
            let add_roundrobin = enable_round_robin
                // Operator benefits from partitioning (e.g. filter):
                && roundrobin_beneficial
                && roundrobin_beneficial_stats
                // Unless partitioning increases the partition count, it is not beneficial:
                && child.plan.output_partitioning().partition_count() < target_partitions;

            // When `repartition_file_scans` is set, attempt to increase
            // parallelism at the source.
            if repartition_file_scans && roundrobin_beneficial_stats {
                if let Some(new_child) =
                    child.plan.repartitioned(target_partitions, config)?
                {
                    child.plan = new_child;
                }
            }

            // Satisfy the distribution requirement if it is unmet.
            match &requirement {
                Distribution::SinglePartition => {
                    child = add_spm_on_top(child);
                }
                Distribution::HashPartitioned(exprs) => {
                    if add_roundrobin {
                        // Add round-robin repartitioning on top of the operator
                        // to increase parallelism.
                        child = add_roundrobin_on_top(child, target_partitions)?;
                    }
                    // When inserting hash is necessary to satisfy hash requirement, insert hash repartition.
                    if hash_necessary {
                        child =
                            add_hash_on_top(child, exprs.to_vec(), target_partitions)?;
                    }
                }
                Distribution::UnspecifiedDistribution => {
                    if add_roundrobin {
                        // Add round-robin repartitioning on top of the operator
                        // to increase parallelism.
                        child = add_roundrobin_on_top(child, target_partitions)?;
                    }
                }
            };

            // There is an ordering requirement of the operator:
            if let Some(required_input_ordering) = required_input_ordering {
                // Either:
                // - Ordering requirement cannot be satisfied by preserving ordering through repartitions, or
                // - using order preserving variant is not desirable.
                let ordering_satisfied = child
                    .plan
                    .equivalence_properties()
                    .ordering_satisfy_requirement(&required_input_ordering);
                if (!ordering_satisfied || !order_preserving_variants_desirable)
                    && child.data
                {
                    child = replace_order_preserving_variants(child)?;
                    // If ordering requirements were satisfied before repartitioning,
                    // make sure ordering requirements are still satisfied after.
                    if ordering_satisfied {
                        // Make sure to satisfy ordering requirement:
                        child = add_sort_above_with_check(
                            child,
                            required_input_ordering.clone(),
                            None,
                        );
                    }
                }
                // Stop tracking distribution changing operators
                child.data = false;
            } else {
                // no ordering requirement
                match requirement {
                    // Operator requires specific distribution.
                    Distribution::SinglePartition | Distribution::HashPartitioned(_) => {
                        // Since there is no ordering requirement, preserving ordering is pointless
                        child = replace_order_preserving_variants(child)?;
                    }
                    Distribution::UnspecifiedDistribution => {
                        // Since ordering is lost, trying to preserve ordering is pointless
                        if !maintains || plan.as_any().is::<OutputRequirementExec>() {
                            child = replace_order_preserving_variants(child)?;
                        }
                    }
                }
            }
            Ok(child)
        },
    )
    .collect::<Result<Vec<_>>>()?;

    let children_plans = children
        .iter()
        .map(|c| Arc::clone(&c.plan))
        .collect::<Vec<_>>();

    plan = if plan.as_any().is::<UnionExec>()
        && !config.optimizer.prefer_existing_union
        && can_interleave(children_plans.iter())
    {
        // Add a special case for [`UnionExec`] since we want to "bubble up"
        // hash-partitioned data. So instead of
        //
        // Agg:
        //   Repartition (hash):
        //     Union:
        //       - Agg:
        //           Repartition (hash):
        //             Data
        //       - Agg:
        //           Repartition (hash):
        //             Data
        //
        // we can use:
        //
        // Agg:
        //   Interleave:
        //     - Agg:
        //         Repartition (hash):
        //           Data
        //     - Agg:
        //         Repartition (hash):
        //           Data
        Arc::new(InterleaveExec::try_new(children_plans)?)
    } else {
        plan.with_new_children(children_plans)?
    };

    Ok(Transformed::yes(DistributionContext::new(
        plan, data, children,
    )))
}

/// Keeps track of distribution changing operators (like `RepartitionExec`,
/// `SortPreservingMergeExec`, `CoalescePartitionsExec`) and their ancestors.
/// Using this information, we can optimize distribution of the plan if/when
/// necessary.
type DistributionContext = PlanContext<bool>;

fn update_children(mut dist_context: DistributionContext) -> Result<DistributionContext> {
    for child_context in dist_context.children.iter_mut() {
        let child_plan_any = child_context.plan.as_any();
        child_context.data =
            if let Some(repartition) = child_plan_any.downcast_ref::<RepartitionExec>() {
                !matches!(
                    repartition.partitioning(),
                    Partitioning::UnknownPartitioning(_)
                )
            } else {
                child_plan_any.is::<SortPreservingMergeExec>()
                    || child_plan_any.is::<CoalescePartitionsExec>()
                    || child_context.plan.children().is_empty()
                    || child_context.children[0].data
                    || child_context
                        .plan
                        .required_input_distribution()
                        .iter()
                        .zip(child_context.children.iter())
                        .any(|(required_dist, child_context)| {
                            child_context.data
                                && matches!(
                                    required_dist,
                                    Distribution::UnspecifiedDistribution
                                )
                        })
            }
    }

    dist_context.data = false;
    Ok(dist_context)
}

#[derive(Debug, Clone)]
struct JoinKeyPairs {
    left_keys: Vec<Arc<dyn PhysicalExpr>>,
    right_keys: Vec<Arc<dyn PhysicalExpr>>,
}

/// Keeps track of parent required key orderings.
type PlanWithKeyRequirements = PlanContext<Vec<Arc<dyn PhysicalExpr>>>;

/// Since almost all of these tests explicitly use `ParquetConfig` they only run with the parquet feature flag on
#[cfg(feature = "parquet")]
#[cfg(test)]
pub(crate) mod tests {
    use std::ops::Deref;

    use super::*;
    use crate::datasource::data_source::FileSourceConfig;
    use crate::datasource::file_format::file_compression_type::FileCompressionType;
    use crate::datasource::listing::PartitionedFile;
    use crate::datasource::object_store::ObjectStoreUrl;
    use crate::datasource::physical_plan::{CsvConfig, FileScanConfig, ParquetConfig};
    use crate::physical_optimizer::enforce_sorting::EnforceSorting;
    use crate::physical_plan::coalesce_batches::CoalesceBatchesExec;
    use crate::physical_plan::expressions::col;
    use crate::physical_plan::filter::FilterExec;
    use crate::physical_plan::joins::utils::JoinOn;
    use crate::physical_plan::limit::{GlobalLimitExec, LocalLimitExec};
    use crate::physical_plan::sorts::sort::SortExec;
    use crate::physical_plan::{displayable, DisplayAs, DisplayFormatType, Statistics};
<<<<<<< HEAD
=======
    use datafusion_physical_optimizer::output_requirements::OutputRequirements;
    use datafusion_physical_optimizer::test_utils::{
        check_integrity, coalesce_partitions_exec, repartition_exec,
    };
>>>>>>> 94034487

    use arrow::datatypes::{DataType, Field, Schema, SchemaRef};
    use datafusion_common::ScalarValue;
    use datafusion_expr::Operator;
    use datafusion_physical_expr::expressions::{BinaryExpr, Literal};
    use datafusion_physical_expr::{
        expressions::binary, expressions::lit, LexOrdering, PhysicalSortExpr,
    };
    use datafusion_physical_expr_common::sort_expr::LexRequirement;
    use datafusion_physical_optimizer::output_requirements::OutputRequirements;
    use datafusion_physical_plan::source::DataSourceExec;
    use datafusion_physical_plan::PlanProperties;

    /// Models operators like BoundedWindowExec that require an input
    /// ordering but is easy to construct
    #[derive(Debug)]
    struct SortRequiredExec {
        input: Arc<dyn ExecutionPlan>,
        expr: LexOrdering,
        cache: PlanProperties,
    }

    impl SortRequiredExec {
        fn new_with_requirement(
            input: Arc<dyn ExecutionPlan>,
            requirement: LexOrdering,
        ) -> Self {
            let cache = Self::compute_properties(&input);
            Self {
                input,
                expr: requirement,
                cache,
            }
        }

        /// This function creates the cache object that stores the plan properties such as schema, equivalence properties, ordering, partitioning, etc.
        fn compute_properties(input: &Arc<dyn ExecutionPlan>) -> PlanProperties {
            PlanProperties::new(
                input.equivalence_properties().clone(), // Equivalence Properties
                input.output_partitioning().clone(),    // Output Partitioning
                input.pipeline_behavior(),              // Pipeline Behavior
                input.boundedness(),                    // Boundedness
            )
        }
    }

    impl DisplayAs for SortRequiredExec {
        fn fmt_as(
            &self,
            _t: DisplayFormatType,
            f: &mut std::fmt::Formatter,
        ) -> std::fmt::Result {
            write!(f, "SortRequiredExec: [{}]", self.expr)
        }
    }

    impl ExecutionPlan for SortRequiredExec {
        fn name(&self) -> &'static str {
            "SortRequiredExec"
        }

        fn as_any(&self) -> &dyn std::any::Any {
            self
        }

        fn properties(&self) -> &PlanProperties {
            &self.cache
        }

        fn benefits_from_input_partitioning(&self) -> Vec<bool> {
            vec![false]
        }

        fn children(&self) -> Vec<&Arc<dyn ExecutionPlan>> {
            vec![&self.input]
        }

        // model that it requires the output ordering of its input
        fn required_input_ordering(&self) -> Vec<Option<LexRequirement>> {
            if self.expr.is_empty() {
                vec![None]
            } else {
                vec![Some(LexRequirement::from(self.expr.clone()))]
            }
        }

        fn with_new_children(
            self: Arc<Self>,
            mut children: Vec<Arc<dyn ExecutionPlan>>,
        ) -> Result<Arc<dyn ExecutionPlan>> {
            assert_eq!(children.len(), 1);
            let child = children.pop().unwrap();
            Ok(Arc::new(Self::new_with_requirement(
                child,
                self.expr.clone(),
            )))
        }

        fn execute(
            &self,
            _partition: usize,
            _context: Arc<crate::execution::context::TaskContext>,
        ) -> Result<crate::physical_plan::SendableRecordBatchStream> {
            unreachable!();
        }

        fn statistics(&self) -> Result<Statistics> {
            self.input.statistics()
        }
    }

    pub(crate) fn schema() -> SchemaRef {
        Arc::new(Schema::new(vec![
            Field::new("a", DataType::Int64, true),
            Field::new("b", DataType::Int64, true),
            Field::new("c", DataType::Int64, true),
            Field::new("d", DataType::Int32, true),
            Field::new("e", DataType::Boolean, true),
        ]))
    }

    fn parquet_exec() -> Arc<DataSourceExec> {
        parquet_exec_with_sort(vec![])
    }

    /// create a single parquet file that is sorted
    pub(crate) fn parquet_exec_with_sort(
        output_ordering: Vec<LexOrdering>,
    ) -> Arc<DataSourceExec> {
        let base_config =
            FileScanConfig::new(ObjectStoreUrl::parse("test:///").unwrap(), schema())
                .with_file(PartitionedFile::new("x".to_string(), 100))
                .with_output_ordering(output_ordering);
        let source_config = Arc::new(ParquetConfig::default());
        FileSourceConfig::new_exec(base_config, source_config)
    }

    fn parquet_exec_multiple() -> Arc<DataSourceExec> {
        parquet_exec_multiple_sorted(vec![])
    }

    /// Created a sorted parquet exec with multiple files
    fn parquet_exec_multiple_sorted(
        output_ordering: Vec<LexOrdering>,
    ) -> Arc<DataSourceExec> {
        let base_config =
            FileScanConfig::new(ObjectStoreUrl::parse("test:///").unwrap(), schema())
                .with_file_groups(vec![
                    vec![PartitionedFile::new("x".to_string(), 100)],
                    vec![PartitionedFile::new("y".to_string(), 100)],
                ])
                .with_output_ordering(output_ordering);
        let source_config = Arc::new(ParquetConfig::default());
        FileSourceConfig::new_exec(base_config, source_config)
    }

    fn data_source_exec_csv() -> Arc<DataSourceExec> {
        source_exec_with_csv_sort(vec![])
    }

    fn source_exec_with_csv_sort(
        output_ordering: Vec<LexOrdering>,
    ) -> Arc<DataSourceExec> {
        let conf =
            FileScanConfig::new(ObjectStoreUrl::parse("test:///").unwrap(), schema())
                .with_file(PartitionedFile::new("x".to_string(), 100))
                .with_output_ordering(output_ordering)
                .with_newlines_in_values(false)
                .with_file_compression_type(FileCompressionType::UNCOMPRESSED);
        let source_config = Arc::new(CsvConfig::new(false, b',', b'"'));
        FileSourceConfig::new_exec(conf, source_config)
    }

    fn data_source_exec_csv_multiple() -> Arc<DataSourceExec> {
        data_source_exec_csv_multiple_sorted(vec![])
    }

    // Created a sorted parquet exec with multiple files
    fn data_source_exec_csv_multiple_sorted(
        output_ordering: Vec<LexOrdering>,
    ) -> Arc<DataSourceExec> {
        let conf =
            FileScanConfig::new(ObjectStoreUrl::parse("test:///").unwrap(), schema())
                .with_file_groups(vec![
                    vec![PartitionedFile::new("x".to_string(), 100)],
                    vec![PartitionedFile::new("y".to_string(), 100)],
                ])
                .with_output_ordering(output_ordering)
                .with_newlines_in_values(false)
                .with_file_compression_type(FileCompressionType::UNCOMPRESSED);
        let source_config = Arc::new(CsvConfig::new(false, b',', b'"'));

        FileSourceConfig::new_exec(conf, source_config)
    }

    fn projection_exec_with_alias(
        input: Arc<dyn ExecutionPlan>,
        alias_pairs: Vec<(String, String)>,
    ) -> Arc<dyn ExecutionPlan> {
        let mut exprs = vec![];
        for (column, alias) in alias_pairs.iter() {
            exprs.push((col(column, &input.schema()).unwrap(), alias.to_string()));
        }
        Arc::new(ProjectionExec::try_new(exprs, input).unwrap())
    }

    fn aggregate_exec_with_alias(
        input: Arc<dyn ExecutionPlan>,
        alias_pairs: Vec<(String, String)>,
    ) -> Arc<dyn ExecutionPlan> {
        let schema = schema();
        let mut group_by_expr: Vec<(Arc<dyn PhysicalExpr>, String)> = vec![];
        for (column, alias) in alias_pairs.iter() {
            group_by_expr
                .push((col(column, &input.schema()).unwrap(), alias.to_string()));
        }
        let group_by = PhysicalGroupBy::new_single(group_by_expr.clone());

        let final_group_by_expr = group_by_expr
            .iter()
            .enumerate()
            .map(|(index, (_col, name))| {
                (
                    Arc::new(Column::new(name, index)) as Arc<dyn PhysicalExpr>,
                    name.clone(),
                )
            })
            .collect::<Vec<_>>();
        let final_grouping = PhysicalGroupBy::new_single(final_group_by_expr);

        Arc::new(
            AggregateExec::try_new(
                AggregateMode::FinalPartitioned,
                final_grouping,
                vec![],
                vec![],
                Arc::new(
                    AggregateExec::try_new(
                        AggregateMode::Partial,
                        group_by,
                        vec![],
                        vec![],
                        input,
                        schema.clone(),
                    )
                    .unwrap(),
                ),
                schema,
            )
            .unwrap(),
        )
    }

    fn hash_join_exec(
        left: Arc<dyn ExecutionPlan>,
        right: Arc<dyn ExecutionPlan>,
        join_on: &JoinOn,
        join_type: &JoinType,
    ) -> Arc<dyn ExecutionPlan> {
        Arc::new(
            HashJoinExec::try_new(
                left,
                right,
                join_on.clone(),
                None,
                join_type,
                None,
                PartitionMode::Partitioned,
                false,
            )
            .unwrap(),
        )
    }

    fn sort_merge_join_exec(
        left: Arc<dyn ExecutionPlan>,
        right: Arc<dyn ExecutionPlan>,
        join_on: &JoinOn,
        join_type: &JoinType,
    ) -> Arc<dyn ExecutionPlan> {
        Arc::new(
            SortMergeJoinExec::try_new(
                left,
                right,
                join_on.clone(),
                None,
                *join_type,
                vec![SortOptions::default(); join_on.len()],
                false,
            )
            .unwrap(),
        )
    }

    fn filter_exec(input: Arc<dyn ExecutionPlan>) -> Arc<dyn ExecutionPlan> {
        let predicate = Arc::new(BinaryExpr::new(
            col("c", &schema()).unwrap(),
            Operator::Eq,
            Arc::new(Literal::new(ScalarValue::Int64(Some(0)))),
        ));
        Arc::new(FilterExec::try_new(predicate, input).unwrap())
    }

    fn sort_exec(
        sort_exprs: LexOrdering,
        input: Arc<dyn ExecutionPlan>,
        preserve_partitioning: bool,
    ) -> Arc<dyn ExecutionPlan> {
        let new_sort = SortExec::new(sort_exprs, input)
            .with_preserve_partitioning(preserve_partitioning);
        Arc::new(new_sort)
    }

    fn sort_preserving_merge_exec(
        sort_exprs: LexOrdering,
        input: Arc<dyn ExecutionPlan>,
    ) -> Arc<dyn ExecutionPlan> {
        Arc::new(SortPreservingMergeExec::new(sort_exprs, input))
    }

    fn limit_exec(input: Arc<dyn ExecutionPlan>) -> Arc<dyn ExecutionPlan> {
        Arc::new(GlobalLimitExec::new(
            Arc::new(LocalLimitExec::new(input, 100)),
            0,
            Some(100),
        ))
    }

    fn union_exec(input: Vec<Arc<dyn ExecutionPlan>>) -> Arc<dyn ExecutionPlan> {
        Arc::new(UnionExec::new(input))
    }

    fn sort_required_exec_with_req(
        input: Arc<dyn ExecutionPlan>,
        sort_exprs: LexOrdering,
    ) -> Arc<dyn ExecutionPlan> {
        Arc::new(SortRequiredExec::new_with_requirement(input, sort_exprs))
    }

    pub(crate) fn trim_plan_display(plan: &str) -> Vec<&str> {
        plan.split('\n')
            .map(|s| s.trim())
            .filter(|s| !s.is_empty())
            .collect()
    }

    fn ensure_distribution_helper(
        plan: Arc<dyn ExecutionPlan>,
        target_partitions: usize,
        prefer_existing_sort: bool,
    ) -> Result<Arc<dyn ExecutionPlan>> {
        let distribution_context = DistributionContext::new_default(plan);
        let mut config = ConfigOptions::new();
        config.execution.target_partitions = target_partitions;
        config.optimizer.enable_round_robin_repartition = true;
        config.optimizer.repartition_file_scans = false;
        config.optimizer.repartition_file_min_size = 1024;
        config.optimizer.prefer_existing_sort = prefer_existing_sort;
        ensure_distribution(distribution_context, &config).map(|item| item.data.plan)
    }

    /// Test whether plan matches with expected plan
    macro_rules! plans_matches_expected {
        ($EXPECTED_LINES: expr, $PLAN: expr) => {
            let physical_plan = $PLAN;
            let formatted = displayable(physical_plan.as_ref()).indent(true).to_string();
            let actual: Vec<&str> = formatted.trim().lines().collect();

            let expected_plan_lines: Vec<&str> = $EXPECTED_LINES
                .iter().map(|s| *s).collect();

            assert_eq!(
                expected_plan_lines, actual,
                "\n**Original Plan Mismatch\n\nexpected:\n\n{expected_plan_lines:#?}\nactual:\n\n{actual:#?}\n\n"
            );
        }
    }

    /// Runs the repartition optimizer and asserts the plan against the expected
    /// Arguments
    /// * `EXPECTED_LINES` - Expected output plan
    /// * `PLAN` - Input plan
    /// * `FIRST_ENFORCE_DIST` -
    ///     true: (EnforceDistribution, EnforceDistribution,  EnforceSorting)
    ///     false: else runs (EnforceSorting, EnforceDistribution, EnforceDistribution)
    /// * `PREFER_EXISTING_SORT` (optional) - if true, will not repartition / resort data if it is already sorted
    /// * `TARGET_PARTITIONS` (optional) - number of partitions to repartition to
    /// * `REPARTITION_FILE_SCANS` (optional) - if true, will repartition file scans
    /// * `REPARTITION_FILE_MIN_SIZE` (optional) - minimum file size to repartition
    /// * `PREFER_EXISTING_UNION` (optional) - if true, will not attempt to convert Union to Interleave
    macro_rules! assert_optimized {
        ($EXPECTED_LINES: expr, $PLAN: expr, $FIRST_ENFORCE_DIST: expr) => {
            assert_optimized!($EXPECTED_LINES, $PLAN, $FIRST_ENFORCE_DIST, false, 10, false, 1024, false);
        };

        ($EXPECTED_LINES: expr, $PLAN: expr, $FIRST_ENFORCE_DIST: expr, $PREFER_EXISTING_SORT: expr) => {
            assert_optimized!($EXPECTED_LINES, $PLAN, $FIRST_ENFORCE_DIST, $PREFER_EXISTING_SORT, 10, false, 1024, false);
        };

        ($EXPECTED_LINES: expr, $PLAN: expr, $FIRST_ENFORCE_DIST: expr, $PREFER_EXISTING_SORT: expr, $PREFER_EXISTING_UNION: expr) => {
            assert_optimized!($EXPECTED_LINES, $PLAN, $FIRST_ENFORCE_DIST, $PREFER_EXISTING_SORT, 10, false, 1024, $PREFER_EXISTING_UNION);
        };

        ($EXPECTED_LINES: expr, $PLAN: expr, $FIRST_ENFORCE_DIST: expr, $PREFER_EXISTING_SORT: expr, $TARGET_PARTITIONS: expr, $REPARTITION_FILE_SCANS: expr, $REPARTITION_FILE_MIN_SIZE: expr) => {
            assert_optimized!($EXPECTED_LINES, $PLAN, $FIRST_ENFORCE_DIST, $PREFER_EXISTING_SORT, $TARGET_PARTITIONS, $REPARTITION_FILE_SCANS, $REPARTITION_FILE_MIN_SIZE, false);
        };

        ($EXPECTED_LINES: expr, $PLAN: expr, $FIRST_ENFORCE_DIST: expr, $PREFER_EXISTING_SORT: expr, $TARGET_PARTITIONS: expr, $REPARTITION_FILE_SCANS: expr, $REPARTITION_FILE_MIN_SIZE: expr, $PREFER_EXISTING_UNION: expr) => {
            let expected_lines: Vec<&str> = $EXPECTED_LINES.iter().map(|s| *s).collect();

            let mut config = ConfigOptions::new();
            config.execution.target_partitions = $TARGET_PARTITIONS;
            config.optimizer.repartition_file_scans = $REPARTITION_FILE_SCANS;
            config.optimizer.repartition_file_min_size = $REPARTITION_FILE_MIN_SIZE;
            config.optimizer.prefer_existing_sort = $PREFER_EXISTING_SORT;
            config.optimizer.prefer_existing_union = $PREFER_EXISTING_UNION;
            // Use a small batch size, to trigger RoundRobin in tests
            config.execution.batch_size = 1;

            // NOTE: These tests verify the joint `EnforceDistribution` + `EnforceSorting` cascade
            //       because they were written prior to the separation of `BasicEnforcement` into
            //       `EnforceSorting` and `EnforceDistribution`.
            // TODO: Orthogonalize the tests here just to verify `EnforceDistribution` and create
            //       new tests for the cascade.

            // Add the ancillary output requirements operator at the start:
            let optimizer = OutputRequirements::new_add_mode();
            let optimized = optimizer.optimize($PLAN.clone(), &config)?;

            // This file has 2 rules that use tree node, apply these rules to original plan consecutively
            // After these operations tree nodes should be in a consistent state.
            // This code block makes sure that these rules doesn't violate tree node integrity.
            {
                let adjusted = if config.optimizer.top_down_join_key_reordering {
                    // Run adjust_input_keys_ordering rule
                    let plan_requirements =
                        PlanWithKeyRequirements::new_default($PLAN.clone());
                    let adjusted = plan_requirements
                        .transform_down(adjust_input_keys_ordering)
                        .data()
                        .and_then(check_integrity)?;
                    // TODO: End state payloads will be checked here.
                    adjusted.plan
                } else {
                    // Run reorder_join_keys_to_inputs rule
                    $PLAN.clone().transform_up(|plan| {
                        Ok(Transformed::yes(reorder_join_keys_to_inputs(plan)?))
                    })
                    .data()?
                };

                // Then run ensure_distribution rule
                DistributionContext::new_default(adjusted)
                    .transform_up(|distribution_context| {
                        ensure_distribution(distribution_context, &config)
                    })
                    .data()
                    .and_then(check_integrity)?;
                // TODO: End state payloads will be checked here.
            }

            let optimized = if $FIRST_ENFORCE_DIST {
                // Run enforce distribution rule first:
                let optimizer = EnforceDistribution::new();
                let optimized = optimizer.optimize(optimized, &config)?;
                // The rule should be idempotent.
                // Re-running this rule shouldn't introduce unnecessary operators.
                let optimizer = EnforceDistribution::new();
                let optimized = optimizer.optimize(optimized, &config)?;
                // Run the enforce sorting rule:
                let optimizer = EnforceSorting::new();
                let optimized = optimizer.optimize(optimized, &config)?;
                optimized
            } else {
                // Run the enforce sorting rule first:
                let optimizer = EnforceSorting::new();
                let optimized = optimizer.optimize(optimized, &config)?;
                // Run enforce distribution rule:
                let optimizer = EnforceDistribution::new();
                let optimized = optimizer.optimize(optimized, &config)?;
                // The rule should be idempotent.
                // Re-running this rule shouldn't introduce unnecessary operators.
                let optimizer = EnforceDistribution::new();
                let optimized = optimizer.optimize(optimized, &config)?;
                optimized
            };

            // Remove the ancillary output requirements operator when done:
            let optimizer = OutputRequirements::new_remove_mode();
            let optimized = optimizer.optimize(optimized, &config)?;

            // Now format correctly
            let plan = displayable(optimized.as_ref()).indent(true).to_string();
            let actual_lines = trim_plan_display(&plan);

            assert_eq!(
                &expected_lines, &actual_lines,
                "\n\nexpected:\n\n{:#?}\nactual:\n\n{:#?}\n\n",
                expected_lines, actual_lines
            );
        };
    }

    macro_rules! assert_plan_txt {
        ($EXPECTED_LINES: expr, $PLAN: expr) => {
            let expected_lines: Vec<&str> = $EXPECTED_LINES.iter().map(|s| *s).collect();
            // Now format correctly
            let plan = displayable($PLAN.as_ref()).indent(true).to_string();
            let actual_lines = trim_plan_display(&plan);

            assert_eq!(
                &expected_lines, &actual_lines,
                "\n\nexpected:\n\n{:#?}\nactual:\n\n{:#?}\n\n",
                expected_lines, actual_lines
            );
        };
    }

    #[test]
    fn multi_hash_joins() -> Result<()> {
        let left = parquet_exec();
        let alias_pairs: Vec<(String, String)> = vec![
            ("a".to_string(), "a1".to_string()),
            ("b".to_string(), "b1".to_string()),
            ("c".to_string(), "c1".to_string()),
            ("d".to_string(), "d1".to_string()),
            ("e".to_string(), "e1".to_string()),
        ];
        let right = projection_exec_with_alias(parquet_exec(), alias_pairs);
        let join_types = vec![
            JoinType::Inner,
            JoinType::Left,
            JoinType::Right,
            JoinType::Full,
            JoinType::LeftSemi,
            JoinType::LeftAnti,
            JoinType::LeftMark,
            JoinType::RightSemi,
            JoinType::RightAnti,
        ];

        // Join on (a == b1)
        let join_on = vec![(
            Arc::new(Column::new_with_schema("a", &schema()).unwrap()) as _,
            Arc::new(Column::new_with_schema("b1", &right.schema()).unwrap()) as _,
        )];

        for join_type in join_types {
            let join = hash_join_exec(left.clone(), right.clone(), &join_on, &join_type);
            let join_plan = format!(
                "HashJoinExec: mode=Partitioned, join_type={join_type}, on=[(a@0, b1@1)]"
            );

            match join_type {
                JoinType::Inner
                | JoinType::Left
                | JoinType::Right
                | JoinType::Full
                | JoinType::LeftSemi
                | JoinType::LeftAnti
                | JoinType::LeftMark => {
                    // Join on (a == c)
                    let top_join_on = vec![(
                        Arc::new(Column::new_with_schema("a", &join.schema()).unwrap())
                            as _,
                        Arc::new(Column::new_with_schema("c", &schema()).unwrap()) as _,
                    )];
                    let top_join = hash_join_exec(
                        join.clone(),
                        parquet_exec(),
                        &top_join_on,
                        &join_type,
                    );
                    let top_join_plan =
                        format!("HashJoinExec: mode=Partitioned, join_type={join_type}, on=[(a@0, c@2)]");

                    let expected = match join_type {
                        // Should include 3 RepartitionExecs
                        JoinType::Inner | JoinType::Left | JoinType::LeftSemi | JoinType::LeftAnti | JoinType::LeftMark => vec![
                            top_join_plan.as_str(),
                            join_plan.as_str(),
                            "RepartitionExec: partitioning=Hash([a@0], 10), input_partitions=10",
                            "RepartitionExec: partitioning=RoundRobinBatch(10), input_partitions=1",
                            "DataSourceExec: file_groups={1 group: [[x]]}, projection=[a, b, c, d, e], file_type=parquet",
                            "RepartitionExec: partitioning=Hash([b1@1], 10), input_partitions=10",
                            "RepartitionExec: partitioning=RoundRobinBatch(10), input_partitions=1",
                            "ProjectionExec: expr=[a@0 as a1, b@1 as b1, c@2 as c1, d@3 as d1, e@4 as e1]",
                            "DataSourceExec: file_groups={1 group: [[x]]}, projection=[a, b, c, d, e], file_type=parquet",
                            "RepartitionExec: partitioning=Hash([c@2], 10), input_partitions=10",
                            "RepartitionExec: partitioning=RoundRobinBatch(10), input_partitions=1",
                            "DataSourceExec: file_groups={1 group: [[x]]}, projection=[a, b, c, d, e], file_type=parquet",
                        ],
                        // Should include 4 RepartitionExecs
                        _ => vec![
                            top_join_plan.as_str(),
                            "RepartitionExec: partitioning=Hash([a@0], 10), input_partitions=10",
                            join_plan.as_str(),
                            "RepartitionExec: partitioning=Hash([a@0], 10), input_partitions=10",
                            "RepartitionExec: partitioning=RoundRobinBatch(10), input_partitions=1",
                            "DataSourceExec: file_groups={1 group: [[x]]}, projection=[a, b, c, d, e], file_type=parquet",
                            "RepartitionExec: partitioning=Hash([b1@1], 10), input_partitions=10",
                            "RepartitionExec: partitioning=RoundRobinBatch(10), input_partitions=1",
                            "ProjectionExec: expr=[a@0 as a1, b@1 as b1, c@2 as c1, d@3 as d1, e@4 as e1]",
                            "DataSourceExec: file_groups={1 group: [[x]]}, projection=[a, b, c, d, e], file_type=parquet",
                            "RepartitionExec: partitioning=Hash([c@2], 10), input_partitions=10",
                            "RepartitionExec: partitioning=RoundRobinBatch(10), input_partitions=1",
                            "DataSourceExec: file_groups={1 group: [[x]]}, projection=[a, b, c, d, e], file_type=parquet",
                        ],
                    };
                    assert_optimized!(expected, top_join.clone(), true);
                    assert_optimized!(expected, top_join, false);
                }
                JoinType::RightSemi | JoinType::RightAnti => {}
            }

            match join_type {
                JoinType::Inner
                | JoinType::Left
                | JoinType::Right
                | JoinType::Full
                | JoinType::RightSemi
                | JoinType::RightAnti => {
                    // This time we use (b1 == c) for top join
                    // Join on (b1 == c)
                    let top_join_on = vec![(
                        Arc::new(Column::new_with_schema("b1", &join.schema()).unwrap())
                            as _,
                        Arc::new(Column::new_with_schema("c", &schema()).unwrap()) as _,
                    )];

                    let top_join =
                        hash_join_exec(join, parquet_exec(), &top_join_on, &join_type);
                    let top_join_plan = match join_type {
                        JoinType::RightSemi | JoinType::RightAnti =>
                            format!("HashJoinExec: mode=Partitioned, join_type={join_type}, on=[(b1@1, c@2)]"),
                        _ =>
                            format!("HashJoinExec: mode=Partitioned, join_type={join_type}, on=[(b1@6, c@2)]"),
                    };

                    let expected = match join_type {
                        // Should include 3 RepartitionExecs
                        JoinType::Inner | JoinType::Right | JoinType::RightSemi | JoinType::RightAnti =>
                            vec![
                                top_join_plan.as_str(),
                                join_plan.as_str(),
                                "RepartitionExec: partitioning=Hash([a@0], 10), input_partitions=10",
                                "RepartitionExec: partitioning=RoundRobinBatch(10), input_partitions=1",
                                "DataSourceExec: file_groups={1 group: [[x]]}, projection=[a, b, c, d, e], file_type=parquet",
                                "RepartitionExec: partitioning=Hash([b1@1], 10), input_partitions=10",
                                "RepartitionExec: partitioning=RoundRobinBatch(10), input_partitions=1",
                                "ProjectionExec: expr=[a@0 as a1, b@1 as b1, c@2 as c1, d@3 as d1, e@4 as e1]",
                                "DataSourceExec: file_groups={1 group: [[x]]}, projection=[a, b, c, d, e], file_type=parquet",
                                "RepartitionExec: partitioning=Hash([c@2], 10), input_partitions=10",
                                "RepartitionExec: partitioning=RoundRobinBatch(10), input_partitions=1",
                                "DataSourceExec: file_groups={1 group: [[x]]}, projection=[a, b, c, d, e], file_type=parquet",
                            ],
                        // Should include 4 RepartitionExecs
                        _ =>
                            vec![
                                top_join_plan.as_str(),
                                "RepartitionExec: partitioning=Hash([b1@6], 10), input_partitions=10",
                                join_plan.as_str(),
                                "RepartitionExec: partitioning=Hash([a@0], 10), input_partitions=10",
                                "RepartitionExec: partitioning=RoundRobinBatch(10), input_partitions=1",
                                "DataSourceExec: file_groups={1 group: [[x]]}, projection=[a, b, c, d, e], file_type=parquet",
                                "RepartitionExec: partitioning=Hash([b1@1], 10), input_partitions=10",
                                "RepartitionExec: partitioning=RoundRobinBatch(10), input_partitions=1",
                                "ProjectionExec: expr=[a@0 as a1, b@1 as b1, c@2 as c1, d@3 as d1, e@4 as e1]",
                                "DataSourceExec: file_groups={1 group: [[x]]}, projection=[a, b, c, d, e], file_type=parquet",
                                "RepartitionExec: partitioning=Hash([c@2], 10), input_partitions=10",
                                "RepartitionExec: partitioning=RoundRobinBatch(10), input_partitions=1",
                                "DataSourceExec: file_groups={1 group: [[x]]}, projection=[a, b, c, d, e], file_type=parquet",
                            ],
                    };
                    assert_optimized!(expected, top_join.clone(), true);
                    assert_optimized!(expected, top_join, false);
                }
                JoinType::LeftSemi | JoinType::LeftAnti | JoinType::LeftMark => {}
            }
        }

        Ok(())
    }

    #[test]
    fn multi_joins_after_alias() -> Result<()> {
        let left = parquet_exec();
        let right = parquet_exec();

        // Join on (a == b)
        let join_on = vec![(
            Arc::new(Column::new_with_schema("a", &schema()).unwrap()) as _,
            Arc::new(Column::new_with_schema("b", &schema()).unwrap()) as _,
        )];
        let join = hash_join_exec(left, right.clone(), &join_on, &JoinType::Inner);

        // Projection(a as a1, a as a2)
        let alias_pairs: Vec<(String, String)> = vec![
            ("a".to_string(), "a1".to_string()),
            ("a".to_string(), "a2".to_string()),
        ];
        let projection = projection_exec_with_alias(join, alias_pairs);

        // Join on (a1 == c)
        let top_join_on = vec![(
            Arc::new(Column::new_with_schema("a1", &projection.schema()).unwrap()) as _,
            Arc::new(Column::new_with_schema("c", &schema()).unwrap()) as _,
        )];

        let top_join = hash_join_exec(
            projection.clone(),
            right.clone(),
            &top_join_on,
            &JoinType::Inner,
        );

        // Output partition need to respect the Alias and should not introduce additional RepartitionExec
        let expected = &[
            "HashJoinExec: mode=Partitioned, join_type=Inner, on=[(a1@0, c@2)]",
            "ProjectionExec: expr=[a@0 as a1, a@0 as a2]",
            "HashJoinExec: mode=Partitioned, join_type=Inner, on=[(a@0, b@1)]",
            "RepartitionExec: partitioning=Hash([a@0], 10), input_partitions=10",
            "RepartitionExec: partitioning=RoundRobinBatch(10), input_partitions=1",
            "DataSourceExec: file_groups={1 group: [[x]]}, projection=[a, b, c, d, e], file_type=parquet",
            "RepartitionExec: partitioning=Hash([b@1], 10), input_partitions=10",
            "RepartitionExec: partitioning=RoundRobinBatch(10), input_partitions=1",
            "DataSourceExec: file_groups={1 group: [[x]]}, projection=[a, b, c, d, e], file_type=parquet",
            "RepartitionExec: partitioning=Hash([c@2], 10), input_partitions=10",
            "RepartitionExec: partitioning=RoundRobinBatch(10), input_partitions=1",
            "DataSourceExec: file_groups={1 group: [[x]]}, projection=[a, b, c, d, e], file_type=parquet",
        ];
        assert_optimized!(expected, top_join.clone(), true);
        assert_optimized!(expected, top_join, false);

        // Join on (a2 == c)
        let top_join_on = vec![(
            Arc::new(Column::new_with_schema("a2", &projection.schema()).unwrap()) as _,
            Arc::new(Column::new_with_schema("c", &schema()).unwrap()) as _,
        )];

        let top_join = hash_join_exec(projection, right, &top_join_on, &JoinType::Inner);

        // Output partition need to respect the Alias and should not introduce additional RepartitionExec
        let expected = &[
            "HashJoinExec: mode=Partitioned, join_type=Inner, on=[(a2@1, c@2)]",
            "ProjectionExec: expr=[a@0 as a1, a@0 as a2]",
            "HashJoinExec: mode=Partitioned, join_type=Inner, on=[(a@0, b@1)]",
            "RepartitionExec: partitioning=Hash([a@0], 10), input_partitions=10",
            "RepartitionExec: partitioning=RoundRobinBatch(10), input_partitions=1",
            "DataSourceExec: file_groups={1 group: [[x]]}, projection=[a, b, c, d, e], file_type=parquet",
            "RepartitionExec: partitioning=Hash([b@1], 10), input_partitions=10",
            "RepartitionExec: partitioning=RoundRobinBatch(10), input_partitions=1",
            "DataSourceExec: file_groups={1 group: [[x]]}, projection=[a, b, c, d, e], file_type=parquet",
            "RepartitionExec: partitioning=Hash([c@2], 10), input_partitions=10",
            "RepartitionExec: partitioning=RoundRobinBatch(10), input_partitions=1",
            "DataSourceExec: file_groups={1 group: [[x]]}, projection=[a, b, c, d, e], file_type=parquet",
        ];
        assert_optimized!(expected, top_join.clone(), true);
        assert_optimized!(expected, top_join, false);

        Ok(())
    }

    #[test]
    fn multi_joins_after_multi_alias() -> Result<()> {
        let left = parquet_exec();
        let right = parquet_exec();

        // Join on (a == b)
        let join_on = vec![(
            Arc::new(Column::new_with_schema("a", &schema()).unwrap()) as _,
            Arc::new(Column::new_with_schema("b", &schema()).unwrap()) as _,
        )];

        let join = hash_join_exec(left, right.clone(), &join_on, &JoinType::Inner);

        // Projection(c as c1)
        let alias_pairs: Vec<(String, String)> =
            vec![("c".to_string(), "c1".to_string())];
        let projection = projection_exec_with_alias(join, alias_pairs);

        // Projection(c1 as a)
        let alias_pairs: Vec<(String, String)> =
            vec![("c1".to_string(), "a".to_string())];
        let projection2 = projection_exec_with_alias(projection, alias_pairs);

        // Join on (a == c)
        let top_join_on = vec![(
            Arc::new(Column::new_with_schema("a", &projection2.schema()).unwrap()) as _,
            Arc::new(Column::new_with_schema("c", &schema()).unwrap()) as _,
        )];

        let top_join = hash_join_exec(projection2, right, &top_join_on, &JoinType::Inner);

        // The Column 'a' has different meaning now after the two Projections
        // The original Output partition can not satisfy the Join requirements and need to add an additional RepartitionExec
        let expected = &[
            "HashJoinExec: mode=Partitioned, join_type=Inner, on=[(a@0, c@2)]",
            "RepartitionExec: partitioning=Hash([a@0], 10), input_partitions=10",
            "ProjectionExec: expr=[c1@0 as a]",
            "ProjectionExec: expr=[c@2 as c1]",
            "HashJoinExec: mode=Partitioned, join_type=Inner, on=[(a@0, b@1)]",
            "RepartitionExec: partitioning=Hash([a@0], 10), input_partitions=10",
            "RepartitionExec: partitioning=RoundRobinBatch(10), input_partitions=1",
            "DataSourceExec: file_groups={1 group: [[x]]}, projection=[a, b, c, d, e], file_type=parquet",
            "RepartitionExec: partitioning=Hash([b@1], 10), input_partitions=10",
            "RepartitionExec: partitioning=RoundRobinBatch(10), input_partitions=1",
            "DataSourceExec: file_groups={1 group: [[x]]}, projection=[a, b, c, d, e], file_type=parquet",
            "RepartitionExec: partitioning=Hash([c@2], 10), input_partitions=10",
            "RepartitionExec: partitioning=RoundRobinBatch(10), input_partitions=1",
            "DataSourceExec: file_groups={1 group: [[x]]}, projection=[a, b, c, d, e], file_type=parquet",
        ];

        assert_optimized!(expected, top_join.clone(), true);
        assert_optimized!(expected, top_join, false);

        Ok(())
    }

    #[test]
    fn join_after_agg_alias() -> Result<()> {
        // group by (a as a1)
        let left = aggregate_exec_with_alias(
            parquet_exec(),
            vec![("a".to_string(), "a1".to_string())],
        );
        // group by (a as a2)
        let right = aggregate_exec_with_alias(
            parquet_exec(),
            vec![("a".to_string(), "a2".to_string())],
        );

        // Join on (a1 == a2)
        let join_on = vec![(
            Arc::new(Column::new_with_schema("a1", &left.schema()).unwrap()) as _,
            Arc::new(Column::new_with_schema("a2", &right.schema()).unwrap()) as _,
        )];
        let join = hash_join_exec(left, right.clone(), &join_on, &JoinType::Inner);

        // Only two RepartitionExecs added
        let expected = &[
            "HashJoinExec: mode=Partitioned, join_type=Inner, on=[(a1@0, a2@0)]",
            "AggregateExec: mode=FinalPartitioned, gby=[a1@0 as a1], aggr=[]",
            "RepartitionExec: partitioning=Hash([a1@0], 10), input_partitions=10",
            "AggregateExec: mode=Partial, gby=[a@0 as a1], aggr=[]",
            "RepartitionExec: partitioning=RoundRobinBatch(10), input_partitions=1",
            "DataSourceExec: file_groups={1 group: [[x]]}, projection=[a, b, c, d, e], file_type=parquet",
            "AggregateExec: mode=FinalPartitioned, gby=[a2@0 as a2], aggr=[]",
            "RepartitionExec: partitioning=Hash([a2@0], 10), input_partitions=10",
            "AggregateExec: mode=Partial, gby=[a@0 as a2], aggr=[]",
            "RepartitionExec: partitioning=RoundRobinBatch(10), input_partitions=1",
            "DataSourceExec: file_groups={1 group: [[x]]}, projection=[a, b, c, d, e], file_type=parquet",
        ];
        assert_optimized!(expected, join.clone(), true);
        assert_optimized!(expected, join, false);

        Ok(())
    }

    #[test]
    fn hash_join_key_ordering() -> Result<()> {
        // group by (a as a1, b as b1)
        let left = aggregate_exec_with_alias(
            parquet_exec(),
            vec![
                ("a".to_string(), "a1".to_string()),
                ("b".to_string(), "b1".to_string()),
            ],
        );
        // group by (b, a)
        let right = aggregate_exec_with_alias(
            parquet_exec(),
            vec![
                ("b".to_string(), "b".to_string()),
                ("a".to_string(), "a".to_string()),
            ],
        );

        // Join on (b1 == b && a1 == a)
        let join_on = vec![
            (
                Arc::new(Column::new_with_schema("b1", &left.schema()).unwrap()) as _,
                Arc::new(Column::new_with_schema("b", &right.schema()).unwrap()) as _,
            ),
            (
                Arc::new(Column::new_with_schema("a1", &left.schema()).unwrap()) as _,
                Arc::new(Column::new_with_schema("a", &right.schema()).unwrap()) as _,
            ),
        ];
        let join = hash_join_exec(left, right.clone(), &join_on, &JoinType::Inner);

        // Only two RepartitionExecs added
        let expected = &[
            "HashJoinExec: mode=Partitioned, join_type=Inner, on=[(b1@1, b@0), (a1@0, a@1)]",
            "ProjectionExec: expr=[a1@1 as a1, b1@0 as b1]",
            "AggregateExec: mode=FinalPartitioned, gby=[b1@0 as b1, a1@1 as a1], aggr=[]",
            "RepartitionExec: partitioning=Hash([b1@0, a1@1], 10), input_partitions=10",
            "AggregateExec: mode=Partial, gby=[b@1 as b1, a@0 as a1], aggr=[]",
            "RepartitionExec: partitioning=RoundRobinBatch(10), input_partitions=1",
            "DataSourceExec: file_groups={1 group: [[x]]}, projection=[a, b, c, d, e], file_type=parquet",
            "AggregateExec: mode=FinalPartitioned, gby=[b@0 as b, a@1 as a], aggr=[]",
            "RepartitionExec: partitioning=Hash([b@0, a@1], 10), input_partitions=10",
            "AggregateExec: mode=Partial, gby=[b@1 as b, a@0 as a], aggr=[]",
            "RepartitionExec: partitioning=RoundRobinBatch(10), input_partitions=1",
            "DataSourceExec: file_groups={1 group: [[x]]}, projection=[a, b, c, d, e], file_type=parquet",
        ];
        assert_optimized!(expected, join.clone(), true);
        assert_optimized!(expected, join, false);

        Ok(())
    }

    #[test]
    fn multi_hash_join_key_ordering() -> Result<()> {
        let left = parquet_exec();
        let alias_pairs: Vec<(String, String)> = vec![
            ("a".to_string(), "a1".to_string()),
            ("b".to_string(), "b1".to_string()),
            ("c".to_string(), "c1".to_string()),
        ];
        let right = projection_exec_with_alias(parquet_exec(), alias_pairs);

        // Join on (a == a1 and b == b1 and c == c1)
        let join_on = vec![
            (
                Arc::new(Column::new_with_schema("a", &schema()).unwrap()) as _,
                Arc::new(Column::new_with_schema("a1", &right.schema()).unwrap()) as _,
            ),
            (
                Arc::new(Column::new_with_schema("b", &schema()).unwrap()) as _,
                Arc::new(Column::new_with_schema("b1", &right.schema()).unwrap()) as _,
            ),
            (
                Arc::new(Column::new_with_schema("c", &schema()).unwrap()) as _,
                Arc::new(Column::new_with_schema("c1", &right.schema()).unwrap()) as _,
            ),
        ];
        let bottom_left_join =
            hash_join_exec(left.clone(), right.clone(), &join_on, &JoinType::Inner);

        // Projection(a as A, a as AA, b as B, c as C)
        let alias_pairs: Vec<(String, String)> = vec![
            ("a".to_string(), "A".to_string()),
            ("a".to_string(), "AA".to_string()),
            ("b".to_string(), "B".to_string()),
            ("c".to_string(), "C".to_string()),
        ];
        let bottom_left_projection =
            projection_exec_with_alias(bottom_left_join, alias_pairs);

        // Join on (c == c1 and b == b1 and a == a1)
        let join_on = vec![
            (
                Arc::new(Column::new_with_schema("c", &schema()).unwrap()) as _,
                Arc::new(Column::new_with_schema("c1", &right.schema()).unwrap()) as _,
            ),
            (
                Arc::new(Column::new_with_schema("b", &schema()).unwrap()) as _,
                Arc::new(Column::new_with_schema("b1", &right.schema()).unwrap()) as _,
            ),
            (
                Arc::new(Column::new_with_schema("a", &schema()).unwrap()) as _,
                Arc::new(Column::new_with_schema("a1", &right.schema()).unwrap()) as _,
            ),
        ];
        let bottom_right_join =
            hash_join_exec(left, right.clone(), &join_on, &JoinType::Inner);

        // Join on (B == b1 and C == c and AA = a1)
        let top_join_on = vec![
            (
                Arc::new(
                    Column::new_with_schema("B", &bottom_left_projection.schema())
                        .unwrap(),
                ) as _,
                Arc::new(
                    Column::new_with_schema("b1", &bottom_right_join.schema()).unwrap(),
                ) as _,
            ),
            (
                Arc::new(
                    Column::new_with_schema("C", &bottom_left_projection.schema())
                        .unwrap(),
                ) as _,
                Arc::new(
                    Column::new_with_schema("c", &bottom_right_join.schema()).unwrap(),
                ) as _,
            ),
            (
                Arc::new(
                    Column::new_with_schema("AA", &bottom_left_projection.schema())
                        .unwrap(),
                ) as _,
                Arc::new(
                    Column::new_with_schema("a1", &bottom_right_join.schema()).unwrap(),
                ) as _,
            ),
        ];

        let top_join = hash_join_exec(
            bottom_left_projection.clone(),
            bottom_right_join,
            &top_join_on,
            &JoinType::Inner,
        );

        let predicate: Arc<dyn PhysicalExpr> = binary(
            col("c", top_join.schema().deref())?,
            Operator::Gt,
            lit(1i64),
            top_join.schema().deref(),
        )?;

        let filter_top_join: Arc<dyn ExecutionPlan> =
            Arc::new(FilterExec::try_new(predicate, top_join)?);

        // The bottom joins' join key ordering is adjusted based on the top join. And the top join should not introduce additional RepartitionExec
        let expected = &[
            "FilterExec: c@6 > 1",
            "HashJoinExec: mode=Partitioned, join_type=Inner, on=[(B@2, b1@6), (C@3, c@2), (AA@1, a1@5)]",
            "ProjectionExec: expr=[a@0 as A, a@0 as AA, b@1 as B, c@2 as C]",
            "HashJoinExec: mode=Partitioned, join_type=Inner, on=[(b@1, b1@1), (c@2, c1@2), (a@0, a1@0)]",
            "RepartitionExec: partitioning=Hash([b@1, c@2, a@0], 10), input_partitions=10",
            "RepartitionExec: partitioning=RoundRobinBatch(10), input_partitions=1",
            "DataSourceExec: file_groups={1 group: [[x]]}, projection=[a, b, c, d, e], file_type=parquet",
            "RepartitionExec: partitioning=Hash([b1@1, c1@2, a1@0], 10), input_partitions=10",
            "RepartitionExec: partitioning=RoundRobinBatch(10), input_partitions=1",
            "ProjectionExec: expr=[a@0 as a1, b@1 as b1, c@2 as c1]",
            "DataSourceExec: file_groups={1 group: [[x]]}, projection=[a, b, c, d, e], file_type=parquet",
            "HashJoinExec: mode=Partitioned, join_type=Inner, on=[(b@1, b1@1), (c@2, c1@2), (a@0, a1@0)]",
            "RepartitionExec: partitioning=Hash([b@1, c@2, a@0], 10), input_partitions=10",
            "RepartitionExec: partitioning=RoundRobinBatch(10), input_partitions=1",
            "DataSourceExec: file_groups={1 group: [[x]]}, projection=[a, b, c, d, e], file_type=parquet",
            "RepartitionExec: partitioning=Hash([b1@1, c1@2, a1@0], 10), input_partitions=10",
            "RepartitionExec: partitioning=RoundRobinBatch(10), input_partitions=1",
            "ProjectionExec: expr=[a@0 as a1, b@1 as b1, c@2 as c1]",
            "DataSourceExec: file_groups={1 group: [[x]]}, projection=[a, b, c, d, e], file_type=parquet",
        ];
        assert_optimized!(expected, filter_top_join.clone(), true);
        assert_optimized!(expected, filter_top_join, false);

        Ok(())
    }

    #[test]
    fn reorder_join_keys_to_left_input() -> Result<()> {
        let left = parquet_exec();
        let alias_pairs: Vec<(String, String)> = vec![
            ("a".to_string(), "a1".to_string()),
            ("b".to_string(), "b1".to_string()),
            ("c".to_string(), "c1".to_string()),
        ];
        let right = projection_exec_with_alias(parquet_exec(), alias_pairs);

        // Join on (a == a1 and b == b1 and c == c1)
        let join_on = vec![
            (
                Arc::new(Column::new_with_schema("a", &schema()).unwrap()) as _,
                Arc::new(Column::new_with_schema("a1", &right.schema()).unwrap()) as _,
            ),
            (
                Arc::new(Column::new_with_schema("b", &schema()).unwrap()) as _,
                Arc::new(Column::new_with_schema("b1", &right.schema()).unwrap()) as _,
            ),
            (
                Arc::new(Column::new_with_schema("c", &schema()).unwrap()) as _,
                Arc::new(Column::new_with_schema("c1", &right.schema()).unwrap()) as _,
            ),
        ];

        let bottom_left_join = ensure_distribution_helper(
            hash_join_exec(left.clone(), right.clone(), &join_on, &JoinType::Inner),
            10,
            true,
        )?;

        // Projection(a as A, a as AA, b as B, c as C)
        let alias_pairs: Vec<(String, String)> = vec![
            ("a".to_string(), "A".to_string()),
            ("a".to_string(), "AA".to_string()),
            ("b".to_string(), "B".to_string()),
            ("c".to_string(), "C".to_string()),
        ];
        let bottom_left_projection =
            projection_exec_with_alias(bottom_left_join, alias_pairs);

        // Join on (c == c1 and b == b1 and a == a1)
        let join_on = vec![
            (
                Arc::new(Column::new_with_schema("c", &schema()).unwrap()) as _,
                Arc::new(Column::new_with_schema("c1", &right.schema()).unwrap()) as _,
            ),
            (
                Arc::new(Column::new_with_schema("b", &schema()).unwrap()) as _,
                Arc::new(Column::new_with_schema("b1", &right.schema()).unwrap()) as _,
            ),
            (
                Arc::new(Column::new_with_schema("a", &schema()).unwrap()) as _,
                Arc::new(Column::new_with_schema("a1", &right.schema()).unwrap()) as _,
            ),
        ];
        let bottom_right_join = ensure_distribution_helper(
            hash_join_exec(left, right.clone(), &join_on, &JoinType::Inner),
            10,
            true,
        )?;

        // Join on (B == b1 and C == c and AA = a1)
        let top_join_on = vec![
            (
                Arc::new(
                    Column::new_with_schema("B", &bottom_left_projection.schema())
                        .unwrap(),
                ) as _,
                Arc::new(
                    Column::new_with_schema("b1", &bottom_right_join.schema()).unwrap(),
                ) as _,
            ),
            (
                Arc::new(
                    Column::new_with_schema("C", &bottom_left_projection.schema())
                        .unwrap(),
                ) as _,
                Arc::new(
                    Column::new_with_schema("c", &bottom_right_join.schema()).unwrap(),
                ) as _,
            ),
            (
                Arc::new(
                    Column::new_with_schema("AA", &bottom_left_projection.schema())
                        .unwrap(),
                ) as _,
                Arc::new(
                    Column::new_with_schema("a1", &bottom_right_join.schema()).unwrap(),
                ) as _,
            ),
        ];

        let join_types = vec![
            JoinType::Inner,
            JoinType::Left,
            JoinType::Right,
            JoinType::Full,
            JoinType::LeftSemi,
            JoinType::LeftAnti,
            JoinType::RightSemi,
            JoinType::RightAnti,
        ];

        for join_type in join_types {
            let top_join = hash_join_exec(
                bottom_left_projection.clone(),
                bottom_right_join.clone(),
                &top_join_on,
                &join_type,
            );
            let top_join_plan =
                format!("HashJoinExec: mode=Partitioned, join_type={:?}, on=[(AA@1, a1@5), (B@2, b1@6), (C@3, c@2)]", &join_type);

            let reordered = reorder_join_keys_to_inputs(top_join)?;

            // The top joins' join key ordering is adjusted based on the children inputs.
            let expected = &[
                top_join_plan.as_str(),
                "ProjectionExec: expr=[a@0 as A, a@0 as AA, b@1 as B, c@2 as C]",
                "HashJoinExec: mode=Partitioned, join_type=Inner, on=[(a@0, a1@0), (b@1, b1@1), (c@2, c1@2)]",
                "RepartitionExec: partitioning=Hash([a@0, b@1, c@2], 10), input_partitions=10",
                "RepartitionExec: partitioning=RoundRobinBatch(10), input_partitions=1",
                "DataSourceExec: file_groups={1 group: [[x]]}, projection=[a, b, c, d, e], file_type=parquet",
                "RepartitionExec: partitioning=Hash([a1@0, b1@1, c1@2], 10), input_partitions=10",
                "RepartitionExec: partitioning=RoundRobinBatch(10), input_partitions=1",
                "ProjectionExec: expr=[a@0 as a1, b@1 as b1, c@2 as c1]",
                "DataSourceExec: file_groups={1 group: [[x]]}, projection=[a, b, c, d, e], file_type=parquet",
                "HashJoinExec: mode=Partitioned, join_type=Inner, on=[(c@2, c1@2), (b@1, b1@1), (a@0, a1@0)]",
                "RepartitionExec: partitioning=Hash([c@2, b@1, a@0], 10), input_partitions=10",
                "RepartitionExec: partitioning=RoundRobinBatch(10), input_partitions=1",
                "DataSourceExec: file_groups={1 group: [[x]]}, projection=[a, b, c, d, e], file_type=parquet",
                "RepartitionExec: partitioning=Hash([c1@2, b1@1, a1@0], 10), input_partitions=10",
                "RepartitionExec: partitioning=RoundRobinBatch(10), input_partitions=1",
                "ProjectionExec: expr=[a@0 as a1, b@1 as b1, c@2 as c1]",
                "DataSourceExec: file_groups={1 group: [[x]]}, projection=[a, b, c, d, e], file_type=parquet",
            ];

            assert_plan_txt!(expected, reordered);
        }

        Ok(())
    }

    #[test]
    fn reorder_join_keys_to_right_input() -> Result<()> {
        let left = parquet_exec();
        let alias_pairs: Vec<(String, String)> = vec![
            ("a".to_string(), "a1".to_string()),
            ("b".to_string(), "b1".to_string()),
            ("c".to_string(), "c1".to_string()),
        ];
        let right = projection_exec_with_alias(parquet_exec(), alias_pairs);

        // Join on (a == a1 and b == b1)
        let join_on = vec![
            (
                Arc::new(Column::new_with_schema("a", &schema()).unwrap()) as _,
                Arc::new(Column::new_with_schema("a1", &right.schema()).unwrap()) as _,
            ),
            (
                Arc::new(Column::new_with_schema("b", &schema()).unwrap()) as _,
                Arc::new(Column::new_with_schema("b1", &right.schema()).unwrap()) as _,
            ),
        ];
        let bottom_left_join = ensure_distribution_helper(
            hash_join_exec(left.clone(), right.clone(), &join_on, &JoinType::Inner),
            10,
            true,
        )?;

        // Projection(a as A, a as AA, b as B, c as C)
        let alias_pairs: Vec<(String, String)> = vec![
            ("a".to_string(), "A".to_string()),
            ("a".to_string(), "AA".to_string()),
            ("b".to_string(), "B".to_string()),
            ("c".to_string(), "C".to_string()),
        ];
        let bottom_left_projection =
            projection_exec_with_alias(bottom_left_join, alias_pairs);

        // Join on (c == c1 and b == b1 and a == a1)
        let join_on = vec![
            (
                Arc::new(Column::new_with_schema("c", &schema()).unwrap()) as _,
                Arc::new(Column::new_with_schema("c1", &right.schema()).unwrap()) as _,
            ),
            (
                Arc::new(Column::new_with_schema("b", &schema()).unwrap()) as _,
                Arc::new(Column::new_with_schema("b1", &right.schema()).unwrap()) as _,
            ),
            (
                Arc::new(Column::new_with_schema("a", &schema()).unwrap()) as _,
                Arc::new(Column::new_with_schema("a1", &right.schema()).unwrap()) as _,
            ),
        ];
        let bottom_right_join = ensure_distribution_helper(
            hash_join_exec(left, right.clone(), &join_on, &JoinType::Inner),
            10,
            true,
        )?;

        // Join on (B == b1 and C == c and AA = a1)
        let top_join_on = vec![
            (
                Arc::new(
                    Column::new_with_schema("B", &bottom_left_projection.schema())
                        .unwrap(),
                ) as _,
                Arc::new(
                    Column::new_with_schema("b1", &bottom_right_join.schema()).unwrap(),
                ) as _,
            ),
            (
                Arc::new(
                    Column::new_with_schema("C", &bottom_left_projection.schema())
                        .unwrap(),
                ) as _,
                Arc::new(
                    Column::new_with_schema("c", &bottom_right_join.schema()).unwrap(),
                ) as _,
            ),
            (
                Arc::new(
                    Column::new_with_schema("AA", &bottom_left_projection.schema())
                        .unwrap(),
                ) as _,
                Arc::new(
                    Column::new_with_schema("a1", &bottom_right_join.schema()).unwrap(),
                ) as _,
            ),
        ];

        let join_types = vec![
            JoinType::Inner,
            JoinType::Left,
            JoinType::Right,
            JoinType::Full,
            JoinType::LeftSemi,
            JoinType::LeftAnti,
            JoinType::RightSemi,
            JoinType::RightAnti,
        ];

        for join_type in join_types {
            let top_join = hash_join_exec(
                bottom_left_projection.clone(),
                bottom_right_join.clone(),
                &top_join_on,
                &join_type,
            );
            let top_join_plan =
                format!("HashJoinExec: mode=Partitioned, join_type={:?}, on=[(C@3, c@2), (B@2, b1@6), (AA@1, a1@5)]", &join_type);

            let reordered = reorder_join_keys_to_inputs(top_join)?;

            // The top joins' join key ordering is adjusted based on the children inputs.
            let expected = &[
                top_join_plan.as_str(),
                "ProjectionExec: expr=[a@0 as A, a@0 as AA, b@1 as B, c@2 as C]",
                "HashJoinExec: mode=Partitioned, join_type=Inner, on=[(a@0, a1@0), (b@1, b1@1)]",
                "RepartitionExec: partitioning=Hash([a@0, b@1], 10), input_partitions=10",
                "RepartitionExec: partitioning=RoundRobinBatch(10), input_partitions=1",
                "DataSourceExec: file_groups={1 group: [[x]]}, projection=[a, b, c, d, e], file_type=parquet",
                "RepartitionExec: partitioning=Hash([a1@0, b1@1], 10), input_partitions=10",
                "RepartitionExec: partitioning=RoundRobinBatch(10), input_partitions=1",
                "ProjectionExec: expr=[a@0 as a1, b@1 as b1, c@2 as c1]",
                "DataSourceExec: file_groups={1 group: [[x]]}, projection=[a, b, c, d, e], file_type=parquet",
                "HashJoinExec: mode=Partitioned, join_type=Inner, on=[(c@2, c1@2), (b@1, b1@1), (a@0, a1@0)]",
                "RepartitionExec: partitioning=Hash([c@2, b@1, a@0], 10), input_partitions=10",
                "RepartitionExec: partitioning=RoundRobinBatch(10), input_partitions=1",
                "DataSourceExec: file_groups={1 group: [[x]]}, projection=[a, b, c, d, e], file_type=parquet",
                "RepartitionExec: partitioning=Hash([c1@2, b1@1, a1@0], 10), input_partitions=10",
                "RepartitionExec: partitioning=RoundRobinBatch(10), input_partitions=1",
                "ProjectionExec: expr=[a@0 as a1, b@1 as b1, c@2 as c1]",
                "DataSourceExec: file_groups={1 group: [[x]]}, projection=[a, b, c, d, e], file_type=parquet",
            ];

            assert_plan_txt!(expected, reordered);
        }

        Ok(())
    }

    #[test]
    fn multi_smj_joins() -> Result<()> {
        let left = parquet_exec();
        let alias_pairs: Vec<(String, String)> = vec![
            ("a".to_string(), "a1".to_string()),
            ("b".to_string(), "b1".to_string()),
            ("c".to_string(), "c1".to_string()),
            ("d".to_string(), "d1".to_string()),
            ("e".to_string(), "e1".to_string()),
        ];
        let right = projection_exec_with_alias(parquet_exec(), alias_pairs);

        // SortMergeJoin does not support RightSemi and RightAnti join now
        let join_types = vec![
            JoinType::Inner,
            JoinType::Left,
            JoinType::Right,
            JoinType::Full,
            JoinType::LeftSemi,
            JoinType::LeftAnti,
        ];

        // Join on (a == b1)
        let join_on = vec![(
            Arc::new(Column::new_with_schema("a", &schema()).unwrap()) as _,
            Arc::new(Column::new_with_schema("b1", &right.schema()).unwrap()) as _,
        )];

        for join_type in join_types {
            let join =
                sort_merge_join_exec(left.clone(), right.clone(), &join_on, &join_type);
            let join_plan =
                format!("SortMergeJoin: join_type={join_type}, on=[(a@0, b1@1)]");

            // Top join on (a == c)
            let top_join_on = vec![(
                Arc::new(Column::new_with_schema("a", &join.schema()).unwrap()) as _,
                Arc::new(Column::new_with_schema("c", &schema()).unwrap()) as _,
            )];
            let top_join = sort_merge_join_exec(
                join.clone(),
                parquet_exec(),
                &top_join_on,
                &join_type,
            );
            let top_join_plan =
                format!("SortMergeJoin: join_type={join_type}, on=[(a@0, c@2)]");

            let expected = match join_type {
                // Should include 6 RepartitionExecs (3 hash, 3 round-robin), 3 SortExecs
                JoinType::Inner | JoinType::Left | JoinType::LeftSemi | JoinType::LeftAnti =>
                    vec![
                        top_join_plan.as_str(),
                        join_plan.as_str(),
                        "SortExec: expr=[a@0 ASC], preserve_partitioning=[true]",
                        "RepartitionExec: partitioning=Hash([a@0], 10), input_partitions=10",
                        "RepartitionExec: partitioning=RoundRobinBatch(10), input_partitions=1",
                        "DataSourceExec: file_groups={1 group: [[x]]}, projection=[a, b, c, d, e], file_type=parquet",
                        "SortExec: expr=[b1@1 ASC], preserve_partitioning=[true]",
                        "RepartitionExec: partitioning=Hash([b1@1], 10), input_partitions=10",
                        "RepartitionExec: partitioning=RoundRobinBatch(10), input_partitions=1",
                        "ProjectionExec: expr=[a@0 as a1, b@1 as b1, c@2 as c1, d@3 as d1, e@4 as e1]",
                        "DataSourceExec: file_groups={1 group: [[x]]}, projection=[a, b, c, d, e], file_type=parquet",
                        "SortExec: expr=[c@2 ASC], preserve_partitioning=[true]",
                        "RepartitionExec: partitioning=Hash([c@2], 10), input_partitions=10",
                        "RepartitionExec: partitioning=RoundRobinBatch(10), input_partitions=1",
                        "DataSourceExec: file_groups={1 group: [[x]]}, projection=[a, b, c, d, e], file_type=parquet",
                    ],
                // Should include 7 RepartitionExecs (4 hash, 3 round-robin), 4 SortExecs
                // Since ordering of the left child is not preserved after SortMergeJoin
                // when mode is Right, RightSemi, RightAnti, Full
                // - We need to add one additional SortExec after SortMergeJoin in contrast the test cases
                //   when mode is Inner, Left, LeftSemi, LeftAnti
                // Similarly, since partitioning of the left side is not preserved
                // when mode is Right, RightSemi, RightAnti, Full
                // - We need to add one additional Hash Repartition after SortMergeJoin in contrast the test
                //   cases when mode is Inner, Left, LeftSemi, LeftAnti
                _ => vec![
                        top_join_plan.as_str(),
                        // Below 2 operators are differences introduced, when join mode is changed
                        "SortExec: expr=[a@0 ASC], preserve_partitioning=[true]",
                        "RepartitionExec: partitioning=Hash([a@0], 10), input_partitions=10",
                        join_plan.as_str(),
                        "SortExec: expr=[a@0 ASC], preserve_partitioning=[true]",
                        "RepartitionExec: partitioning=Hash([a@0], 10), input_partitions=10",
                        "RepartitionExec: partitioning=RoundRobinBatch(10), input_partitions=1",
                        "DataSourceExec: file_groups={1 group: [[x]]}, projection=[a, b, c, d, e], file_type=parquet",
                        "SortExec: expr=[b1@1 ASC], preserve_partitioning=[true]",
                        "RepartitionExec: partitioning=Hash([b1@1], 10), input_partitions=10",
                        "RepartitionExec: partitioning=RoundRobinBatch(10), input_partitions=1",
                        "ProjectionExec: expr=[a@0 as a1, b@1 as b1, c@2 as c1, d@3 as d1, e@4 as e1]",
                        "DataSourceExec: file_groups={1 group: [[x]]}, projection=[a, b, c, d, e], file_type=parquet",
                        "SortExec: expr=[c@2 ASC], preserve_partitioning=[true]",
                        "RepartitionExec: partitioning=Hash([c@2], 10), input_partitions=10",
                        "RepartitionExec: partitioning=RoundRobinBatch(10), input_partitions=1",
                        "DataSourceExec: file_groups={1 group: [[x]]}, projection=[a, b, c, d, e], file_type=parquet",
                ],
            };
            assert_optimized!(expected, top_join.clone(), true, true);

            let expected_first_sort_enforcement = match join_type {
                // Should include 6 RepartitionExecs (3 hash, 3 round-robin), 3 SortExecs
                JoinType::Inner | JoinType::Left | JoinType::LeftSemi | JoinType::LeftAnti =>
                    vec![
                        top_join_plan.as_str(),
                        join_plan.as_str(),
                        "RepartitionExec: partitioning=Hash([a@0], 10), input_partitions=10, preserve_order=true, sort_exprs=a@0 ASC",
                        "RepartitionExec: partitioning=RoundRobinBatch(10), input_partitions=1",
                        "SortExec: expr=[a@0 ASC], preserve_partitioning=[false]",
                        "DataSourceExec: file_groups={1 group: [[x]]}, projection=[a, b, c, d, e], file_type=parquet",
                        "RepartitionExec: partitioning=Hash([b1@1], 10), input_partitions=10, preserve_order=true, sort_exprs=b1@1 ASC",
                        "RepartitionExec: partitioning=RoundRobinBatch(10), input_partitions=1",
                        "SortExec: expr=[b1@1 ASC], preserve_partitioning=[false]",
                        "ProjectionExec: expr=[a@0 as a1, b@1 as b1, c@2 as c1, d@3 as d1, e@4 as e1]",
                        "DataSourceExec: file_groups={1 group: [[x]]}, projection=[a, b, c, d, e], file_type=parquet",
                        "RepartitionExec: partitioning=Hash([c@2], 10), input_partitions=10, preserve_order=true, sort_exprs=c@2 ASC",
                        "RepartitionExec: partitioning=RoundRobinBatch(10), input_partitions=1",
                        "SortExec: expr=[c@2 ASC], preserve_partitioning=[false]",
                        "DataSourceExec: file_groups={1 group: [[x]]}, projection=[a, b, c, d, e], file_type=parquet",
                    ],
                // Should include 8 RepartitionExecs (4 hash, 8 round-robin), 4 SortExecs
                // Since ordering of the left child is not preserved after SortMergeJoin
                // when mode is Right, RightSemi, RightAnti, Full
                // - We need to add one additional SortExec after SortMergeJoin in contrast the test cases
                //   when mode is Inner, Left, LeftSemi, LeftAnti
                // Similarly, since partitioning of the left side is not preserved
                // when mode is Right, RightSemi, RightAnti, Full
                // - We need to add one additional Hash Repartition and Roundrobin repartition after
                //   SortMergeJoin in contrast the test cases when mode is Inner, Left, LeftSemi, LeftAnti
                _ => vec![
                    top_join_plan.as_str(),
                    // Below 4 operators are differences introduced, when join mode is changed
                    "RepartitionExec: partitioning=Hash([a@0], 10), input_partitions=10, preserve_order=true, sort_exprs=a@0 ASC",
                    "RepartitionExec: partitioning=RoundRobinBatch(10), input_partitions=1",
                    "SortExec: expr=[a@0 ASC], preserve_partitioning=[false]",
                    "CoalescePartitionsExec",
                    join_plan.as_str(),
                    "RepartitionExec: partitioning=Hash([a@0], 10), input_partitions=10, preserve_order=true, sort_exprs=a@0 ASC",
                    "RepartitionExec: partitioning=RoundRobinBatch(10), input_partitions=1",
                    "SortExec: expr=[a@0 ASC], preserve_partitioning=[false]",
                    "DataSourceExec: file_groups={1 group: [[x]]}, projection=[a, b, c, d, e], file_type=parquet",
                    "RepartitionExec: partitioning=Hash([b1@1], 10), input_partitions=10, preserve_order=true, sort_exprs=b1@1 ASC",
                    "RepartitionExec: partitioning=RoundRobinBatch(10), input_partitions=1",
                    "SortExec: expr=[b1@1 ASC], preserve_partitioning=[false]",
                    "ProjectionExec: expr=[a@0 as a1, b@1 as b1, c@2 as c1, d@3 as d1, e@4 as e1]",
                    "DataSourceExec: file_groups={1 group: [[x]]}, projection=[a, b, c, d, e], file_type=parquet",
                    "RepartitionExec: partitioning=Hash([c@2], 10), input_partitions=10, preserve_order=true, sort_exprs=c@2 ASC",
                    "RepartitionExec: partitioning=RoundRobinBatch(10), input_partitions=1",
                    "SortExec: expr=[c@2 ASC], preserve_partitioning=[false]",
                    "DataSourceExec: file_groups={1 group: [[x]]}, projection=[a, b, c, d, e], file_type=parquet",
                ],
            };
            assert_optimized!(expected_first_sort_enforcement, top_join, false, true);

            match join_type {
                JoinType::Inner | JoinType::Left | JoinType::Right | JoinType::Full => {
                    // This time we use (b1 == c) for top join
                    // Join on (b1 == c)
                    let top_join_on = vec![(
                        Arc::new(Column::new_with_schema("b1", &join.schema()).unwrap())
                            as _,
                        Arc::new(Column::new_with_schema("c", &schema()).unwrap()) as _,
                    )];
                    let top_join = sort_merge_join_exec(
                        join,
                        parquet_exec(),
                        &top_join_on,
                        &join_type,
                    );
                    let top_join_plan =
                        format!("SortMergeJoin: join_type={join_type}, on=[(b1@6, c@2)]");

                    let expected = match join_type {
                        // Should include 6 RepartitionExecs(3 hash, 3 round-robin) and 3 SortExecs
                        JoinType::Inner | JoinType::Right => vec![
                            top_join_plan.as_str(),
                            join_plan.as_str(),
                            "SortExec: expr=[a@0 ASC], preserve_partitioning=[true]",
                            "RepartitionExec: partitioning=Hash([a@0], 10), input_partitions=10",
                            "RepartitionExec: partitioning=RoundRobinBatch(10), input_partitions=1",
                            "DataSourceExec: file_groups={1 group: [[x]]}, projection=[a, b, c, d, e], file_type=parquet",
                            "SortExec: expr=[b1@1 ASC], preserve_partitioning=[true]",
                            "RepartitionExec: partitioning=Hash([b1@1], 10), input_partitions=10",
                            "RepartitionExec: partitioning=RoundRobinBatch(10), input_partitions=1",
                            "ProjectionExec: expr=[a@0 as a1, b@1 as b1, c@2 as c1, d@3 as d1, e@4 as e1]",
                            "DataSourceExec: file_groups={1 group: [[x]]}, projection=[a, b, c, d, e], file_type=parquet",
                            "SortExec: expr=[c@2 ASC], preserve_partitioning=[true]",
                            "RepartitionExec: partitioning=Hash([c@2], 10), input_partitions=10",
                            "RepartitionExec: partitioning=RoundRobinBatch(10), input_partitions=1",
                            "DataSourceExec: file_groups={1 group: [[x]]}, projection=[a, b, c, d, e], file_type=parquet",
                        ],
                        // Should include 7 RepartitionExecs (4 hash, 3 round-robin) and 4 SortExecs
                        JoinType::Left | JoinType::Full => vec![
                            top_join_plan.as_str(),
                            "SortExec: expr=[b1@6 ASC], preserve_partitioning=[true]",
                            "RepartitionExec: partitioning=Hash([b1@6], 10), input_partitions=10",
                            join_plan.as_str(),
                            "SortExec: expr=[a@0 ASC], preserve_partitioning=[true]",
                            "RepartitionExec: partitioning=Hash([a@0], 10), input_partitions=10",
                            "RepartitionExec: partitioning=RoundRobinBatch(10), input_partitions=1",
                            "DataSourceExec: file_groups={1 group: [[x]]}, projection=[a, b, c, d, e], file_type=parquet",
                            "SortExec: expr=[b1@1 ASC], preserve_partitioning=[true]",
                            "RepartitionExec: partitioning=Hash([b1@1], 10), input_partitions=10",
                            "RepartitionExec: partitioning=RoundRobinBatch(10), input_partitions=1",
                            "ProjectionExec: expr=[a@0 as a1, b@1 as b1, c@2 as c1, d@3 as d1, e@4 as e1]",
                            "DataSourceExec: file_groups={1 group: [[x]]}, projection=[a, b, c, d, e], file_type=parquet",
                            "SortExec: expr=[c@2 ASC], preserve_partitioning=[true]",
                            "RepartitionExec: partitioning=Hash([c@2], 10), input_partitions=10",
                            "RepartitionExec: partitioning=RoundRobinBatch(10), input_partitions=1",
                            "DataSourceExec: file_groups={1 group: [[x]]}, projection=[a, b, c, d, e], file_type=parquet",
                        ],
                        // this match arm cannot be reached
                        _ => unreachable!()
                    };
                    assert_optimized!(expected, top_join.clone(), true, true);

                    let expected_first_sort_enforcement = match join_type {
                        // Should include 6 RepartitionExecs (3 of them preserves order) and 3 SortExecs
                        JoinType::Inner | JoinType::Right => vec![
                            top_join_plan.as_str(),
                            join_plan.as_str(),
                            "RepartitionExec: partitioning=Hash([a@0], 10), input_partitions=10, preserve_order=true, sort_exprs=a@0 ASC",
                            "RepartitionExec: partitioning=RoundRobinBatch(10), input_partitions=1",
                            "SortExec: expr=[a@0 ASC], preserve_partitioning=[false]",
                            "DataSourceExec: file_groups={1 group: [[x]]}, projection=[a, b, c, d, e], file_type=parquet",
                            "RepartitionExec: partitioning=Hash([b1@1], 10), input_partitions=10, preserve_order=true, sort_exprs=b1@1 ASC",
                            "RepartitionExec: partitioning=RoundRobinBatch(10), input_partitions=1",
                            "SortExec: expr=[b1@1 ASC], preserve_partitioning=[false]",
                            "ProjectionExec: expr=[a@0 as a1, b@1 as b1, c@2 as c1, d@3 as d1, e@4 as e1]",
                            "DataSourceExec: file_groups={1 group: [[x]]}, projection=[a, b, c, d, e], file_type=parquet",
                            "RepartitionExec: partitioning=Hash([c@2], 10), input_partitions=10, preserve_order=true, sort_exprs=c@2 ASC",
                            "RepartitionExec: partitioning=RoundRobinBatch(10), input_partitions=1",
                            "SortExec: expr=[c@2 ASC], preserve_partitioning=[false]",
                            "DataSourceExec: file_groups={1 group: [[x]]}, projection=[a, b, c, d, e], file_type=parquet",
                        ],
                        // Should include 8 RepartitionExecs (4 of them preserves order) and 4 SortExecs
                        JoinType::Left | JoinType::Full => vec![
                            top_join_plan.as_str(),
                            "RepartitionExec: partitioning=Hash([b1@6], 10), input_partitions=10, preserve_order=true, sort_exprs=b1@6 ASC",
                            "RepartitionExec: partitioning=RoundRobinBatch(10), input_partitions=1",
                            "SortExec: expr=[b1@6 ASC], preserve_partitioning=[false]",
                            "CoalescePartitionsExec",
                            join_plan.as_str(),
                            "RepartitionExec: partitioning=Hash([a@0], 10), input_partitions=10, preserve_order=true, sort_exprs=a@0 ASC",
                            "RepartitionExec: partitioning=RoundRobinBatch(10), input_partitions=1",
                            "SortExec: expr=[a@0 ASC], preserve_partitioning=[false]",
                            "DataSourceExec: file_groups={1 group: [[x]]}, projection=[a, b, c, d, e], file_type=parquet",
                            "RepartitionExec: partitioning=Hash([b1@1], 10), input_partitions=10, preserve_order=true, sort_exprs=b1@1 ASC",
                            "RepartitionExec: partitioning=RoundRobinBatch(10), input_partitions=1",
                            "SortExec: expr=[b1@1 ASC], preserve_partitioning=[false]",
                            "ProjectionExec: expr=[a@0 as a1, b@1 as b1, c@2 as c1, d@3 as d1, e@4 as e1]",
                            "DataSourceExec: file_groups={1 group: [[x]]}, projection=[a, b, c, d, e], file_type=parquet",
                            "RepartitionExec: partitioning=Hash([c@2], 10), input_partitions=10, preserve_order=true, sort_exprs=c@2 ASC",
                            "RepartitionExec: partitioning=RoundRobinBatch(10), input_partitions=1",
                            "SortExec: expr=[c@2 ASC], preserve_partitioning=[false]",
                            "DataSourceExec: file_groups={1 group: [[x]]}, projection=[a, b, c, d, e], file_type=parquet",
                        ],
                        // this match arm cannot be reached
                        _ => unreachable!()
                    };
                    assert_optimized!(
                        expected_first_sort_enforcement,
                        top_join,
                        false,
                        true
                    );
                }
                _ => {}
            }
        }

        Ok(())
    }

    #[test]
    fn smj_join_key_ordering() -> Result<()> {
        // group by (a as a1, b as b1)
        let left = aggregate_exec_with_alias(
            parquet_exec(),
            vec![
                ("a".to_string(), "a1".to_string()),
                ("b".to_string(), "b1".to_string()),
            ],
        );
        //Projection(a1 as a3, b1 as b3)
        let alias_pairs: Vec<(String, String)> = vec![
            ("a1".to_string(), "a3".to_string()),
            ("b1".to_string(), "b3".to_string()),
        ];
        let left = projection_exec_with_alias(left, alias_pairs);

        // group by (b, a)
        let right = aggregate_exec_with_alias(
            parquet_exec(),
            vec![
                ("b".to_string(), "b".to_string()),
                ("a".to_string(), "a".to_string()),
            ],
        );

        //Projection(a as a2, b as b2)
        let alias_pairs: Vec<(String, String)> = vec![
            ("a".to_string(), "a2".to_string()),
            ("b".to_string(), "b2".to_string()),
        ];
        let right = projection_exec_with_alias(right, alias_pairs);

        // Join on (b3 == b2 && a3 == a2)
        let join_on = vec![
            (
                Arc::new(Column::new_with_schema("b3", &left.schema()).unwrap()) as _,
                Arc::new(Column::new_with_schema("b2", &right.schema()).unwrap()) as _,
            ),
            (
                Arc::new(Column::new_with_schema("a3", &left.schema()).unwrap()) as _,
                Arc::new(Column::new_with_schema("a2", &right.schema()).unwrap()) as _,
            ),
        ];
        let join = sort_merge_join_exec(left, right.clone(), &join_on, &JoinType::Inner);

        // Only two RepartitionExecs added
        let expected = &[
            "SortMergeJoin: join_type=Inner, on=[(b3@1, b2@1), (a3@0, a2@0)]",
            "SortExec: expr=[b3@1 ASC, a3@0 ASC], preserve_partitioning=[true]",
            "ProjectionExec: expr=[a1@0 as a3, b1@1 as b3]",
            "ProjectionExec: expr=[a1@1 as a1, b1@0 as b1]",
            "AggregateExec: mode=FinalPartitioned, gby=[b1@0 as b1, a1@1 as a1], aggr=[]",
            "RepartitionExec: partitioning=Hash([b1@0, a1@1], 10), input_partitions=10",
            "AggregateExec: mode=Partial, gby=[b@1 as b1, a@0 as a1], aggr=[]",
            "RepartitionExec: partitioning=RoundRobinBatch(10), input_partitions=1",
            "DataSourceExec: file_groups={1 group: [[x]]}, projection=[a, b, c, d, e], file_type=parquet",
            "SortExec: expr=[b2@1 ASC, a2@0 ASC], preserve_partitioning=[true]",
            "ProjectionExec: expr=[a@1 as a2, b@0 as b2]",
            "AggregateExec: mode=FinalPartitioned, gby=[b@0 as b, a@1 as a], aggr=[]",
            "RepartitionExec: partitioning=Hash([b@0, a@1], 10), input_partitions=10",
            "AggregateExec: mode=Partial, gby=[b@1 as b, a@0 as a], aggr=[]",
            "RepartitionExec: partitioning=RoundRobinBatch(10), input_partitions=1",
            "DataSourceExec: file_groups={1 group: [[x]]}, projection=[a, b, c, d, e], file_type=parquet",
        ];
        assert_optimized!(expected, join.clone(), true, true);

        let expected_first_sort_enforcement = &[
            "SortMergeJoin: join_type=Inner, on=[(b3@1, b2@1), (a3@0, a2@0)]",
            "RepartitionExec: partitioning=Hash([b3@1, a3@0], 10), input_partitions=10, preserve_order=true, sort_exprs=b3@1 ASC, a3@0 ASC",
            "RepartitionExec: partitioning=RoundRobinBatch(10), input_partitions=1",
            "SortExec: expr=[b3@1 ASC, a3@0 ASC], preserve_partitioning=[false]",
            "CoalescePartitionsExec",
            "ProjectionExec: expr=[a1@0 as a3, b1@1 as b3]",
            "ProjectionExec: expr=[a1@1 as a1, b1@0 as b1]",
            "AggregateExec: mode=FinalPartitioned, gby=[b1@0 as b1, a1@1 as a1], aggr=[]",
            "RepartitionExec: partitioning=Hash([b1@0, a1@1], 10), input_partitions=10",
            "AggregateExec: mode=Partial, gby=[b@1 as b1, a@0 as a1], aggr=[]",
            "RepartitionExec: partitioning=RoundRobinBatch(10), input_partitions=1",
            "DataSourceExec: file_groups={1 group: [[x]]}, projection=[a, b, c, d, e], file_type=parquet",
            "RepartitionExec: partitioning=Hash([b2@1, a2@0], 10), input_partitions=10, preserve_order=true, sort_exprs=b2@1 ASC, a2@0 ASC",
            "RepartitionExec: partitioning=RoundRobinBatch(10), input_partitions=1",
            "SortExec: expr=[b2@1 ASC, a2@0 ASC], preserve_partitioning=[false]",
            "CoalescePartitionsExec",
            "ProjectionExec: expr=[a@1 as a2, b@0 as b2]",
            "AggregateExec: mode=FinalPartitioned, gby=[b@0 as b, a@1 as a], aggr=[]",
            "RepartitionExec: partitioning=Hash([b@0, a@1], 10), input_partitions=10",
            "AggregateExec: mode=Partial, gby=[b@1 as b, a@0 as a], aggr=[]",
            "RepartitionExec: partitioning=RoundRobinBatch(10), input_partitions=1",
            "DataSourceExec: file_groups={1 group: [[x]]}, projection=[a, b, c, d, e], file_type=parquet",
        ];
        assert_optimized!(expected_first_sort_enforcement, join, false, true);

        Ok(())
    }

    #[test]
    fn merge_does_not_need_sort() -> Result<()> {
        // see https://github.com/apache/datafusion/issues/4331
        let schema = schema();
        let sort_key = LexOrdering::new(vec![PhysicalSortExpr {
            expr: col("a", &schema).unwrap(),
            options: SortOptions::default(),
        }]);

        // Scan some sorted parquet files
        let exec = parquet_exec_multiple_sorted(vec![sort_key.clone()]);

        // CoalesceBatchesExec to mimic behavior after a filter
        let exec = Arc::new(CoalesceBatchesExec::new(exec, 4096));

        // Merge from multiple parquet files and keep the data sorted
        let exec: Arc<dyn ExecutionPlan> =
            Arc::new(SortPreservingMergeExec::new(sort_key, exec));

        // The optimizer should not add an additional SortExec as the
        // data is already sorted
        let expected = &[
            "SortPreservingMergeExec: [a@0 ASC]",
            "CoalesceBatchesExec: target_batch_size=4096",
            "DataSourceExec: file_groups={2 groups: [[x], [y]]}, projection=[a, b, c, d, e], output_ordering=[a@0 ASC], file_type=parquet",
        ];
        assert_optimized!(expected, exec, true);

        // In this case preserving ordering through order preserving operators is not desirable
        // (according to flag: PREFER_EXISTING_SORT)
        // hence in this case ordering lost during CoalescePartitionsExec and re-introduced with
        // SortExec at the top.
        let expected = &[
            "SortExec: expr=[a@0 ASC], preserve_partitioning=[false]",
            "CoalescePartitionsExec",
            "CoalesceBatchesExec: target_batch_size=4096",
            "DataSourceExec: file_groups={2 groups: [[x], [y]]}, projection=[a, b, c, d, e], output_ordering=[a@0 ASC], file_type=parquet",
        ];
        assert_optimized!(expected, exec, false);

        Ok(())
    }

    #[test]
    fn union_to_interleave() -> Result<()> {
        // group by (a as a1)
        let left = aggregate_exec_with_alias(
            parquet_exec(),
            vec![("a".to_string(), "a1".to_string())],
        );
        // group by (a as a2)
        let right = aggregate_exec_with_alias(
            parquet_exec(),
            vec![("a".to_string(), "a1".to_string())],
        );

        //  Union
        let plan = Arc::new(UnionExec::new(vec![left, right]));

        // final agg
        let plan =
            aggregate_exec_with_alias(plan, vec![("a1".to_string(), "a2".to_string())]);

        // Only two RepartitionExecs added, no final RepartitionExec required
        let expected = &[
            "AggregateExec: mode=FinalPartitioned, gby=[a2@0 as a2], aggr=[]",
            "AggregateExec: mode=Partial, gby=[a1@0 as a2], aggr=[]",
            "InterleaveExec",
            "AggregateExec: mode=FinalPartitioned, gby=[a1@0 as a1], aggr=[]",
            "RepartitionExec: partitioning=Hash([a1@0], 10), input_partitions=10",
            "AggregateExec: mode=Partial, gby=[a@0 as a1], aggr=[]",
            "RepartitionExec: partitioning=RoundRobinBatch(10), input_partitions=1",
            "DataSourceExec: file_groups={1 group: [[x]]}, projection=[a, b, c, d, e], file_type=parquet",
            "AggregateExec: mode=FinalPartitioned, gby=[a1@0 as a1], aggr=[]",
            "RepartitionExec: partitioning=Hash([a1@0], 10), input_partitions=10",
            "AggregateExec: mode=Partial, gby=[a@0 as a1], aggr=[]",
            "RepartitionExec: partitioning=RoundRobinBatch(10), input_partitions=1",
            "DataSourceExec: file_groups={1 group: [[x]]}, projection=[a, b, c, d, e], file_type=parquet",
        ];
        assert_optimized!(expected, plan.clone(), true);
        assert_optimized!(expected, plan.clone(), false);

        Ok(())
    }

    #[test]
    fn union_not_to_interleave() -> Result<()> {
        // group by (a as a1)
        let left = aggregate_exec_with_alias(
            parquet_exec(),
            vec![("a".to_string(), "a1".to_string())],
        );
        // group by (a as a2)
        let right = aggregate_exec_with_alias(
            parquet_exec(),
            vec![("a".to_string(), "a1".to_string())],
        );

        //  Union
        let plan = Arc::new(UnionExec::new(vec![left, right]));

        // final agg
        let plan =
            aggregate_exec_with_alias(plan, vec![("a1".to_string(), "a2".to_string())]);

        // Only two RepartitionExecs added, no final RepartitionExec required
        let expected = &[
            "AggregateExec: mode=FinalPartitioned, gby=[a2@0 as a2], aggr=[]",
            "RepartitionExec: partitioning=Hash([a2@0], 10), input_partitions=20",
            "AggregateExec: mode=Partial, gby=[a1@0 as a2], aggr=[]",
            "UnionExec",
            "AggregateExec: mode=FinalPartitioned, gby=[a1@0 as a1], aggr=[]",
            "RepartitionExec: partitioning=Hash([a1@0], 10), input_partitions=10",
            "AggregateExec: mode=Partial, gby=[a@0 as a1], aggr=[]",
            "RepartitionExec: partitioning=RoundRobinBatch(10), input_partitions=1",
            "DataSourceExec: file_groups={1 group: [[x]]}, projection=[a, b, c, d, e], file_type=parquet",
            "AggregateExec: mode=FinalPartitioned, gby=[a1@0 as a1], aggr=[]",
            "RepartitionExec: partitioning=Hash([a1@0], 10), input_partitions=10",
            "AggregateExec: mode=Partial, gby=[a@0 as a1], aggr=[]",
            "RepartitionExec: partitioning=RoundRobinBatch(10), input_partitions=1",
            "DataSourceExec: file_groups={1 group: [[x]]}, projection=[a, b, c, d, e], file_type=parquet",
        ];
        // no sort in the plan but since we need it as a parameter, make it default false
        let prefer_existing_sort = false;
        let first_enforce_distribution = true;
        let prefer_existing_union = true;

        assert_optimized!(
            expected,
            plan.clone(),
            first_enforce_distribution,
            prefer_existing_sort,
            prefer_existing_union
        );
        assert_optimized!(
            expected,
            plan,
            !first_enforce_distribution,
            prefer_existing_sort,
            prefer_existing_union
        );

        Ok(())
    }

    #[test]
    fn added_repartition_to_single_partition() -> Result<()> {
        let alias = vec![("a".to_string(), "a".to_string())];
        let plan = aggregate_exec_with_alias(parquet_exec(), alias);

        let expected = [
            "AggregateExec: mode=FinalPartitioned, gby=[a@0 as a], aggr=[]",
            "RepartitionExec: partitioning=Hash([a@0], 10), input_partitions=10",
            "AggregateExec: mode=Partial, gby=[a@0 as a], aggr=[]",
            "RepartitionExec: partitioning=RoundRobinBatch(10), input_partitions=1",
            "DataSourceExec: file_groups={1 group: [[x]]}, projection=[a, b, c, d, e], file_type=parquet",
        ];
        assert_optimized!(expected, plan.clone(), true);
        assert_optimized!(expected, plan, false);

        Ok(())
    }

    #[test]
    fn repartition_deepest_node() -> Result<()> {
        let alias = vec![("a".to_string(), "a".to_string())];
        let plan = aggregate_exec_with_alias(filter_exec(parquet_exec()), alias);

        let expected = &[
            "AggregateExec: mode=FinalPartitioned, gby=[a@0 as a], aggr=[]",
            "RepartitionExec: partitioning=Hash([a@0], 10), input_partitions=10",
            "AggregateExec: mode=Partial, gby=[a@0 as a], aggr=[]",
            "FilterExec: c@2 = 0",
            "RepartitionExec: partitioning=RoundRobinBatch(10), input_partitions=1",
            "DataSourceExec: file_groups={1 group: [[x]]}, projection=[a, b, c, d, e], file_type=parquet",
        ];
        assert_optimized!(expected, plan.clone(), true);
        assert_optimized!(expected, plan, false);

        Ok(())
    }

    #[test]

    fn repartition_unsorted_limit() -> Result<()> {
        let plan = limit_exec(filter_exec(parquet_exec()));

        let expected = &[
            "GlobalLimitExec: skip=0, fetch=100",
            "CoalescePartitionsExec",
            "LocalLimitExec: fetch=100",
            "FilterExec: c@2 = 0",
            // nothing sorts the data, so the local limit doesn't require sorted data either
            "RepartitionExec: partitioning=RoundRobinBatch(10), input_partitions=1",
            "DataSourceExec: file_groups={1 group: [[x]]}, projection=[a, b, c, d, e], file_type=parquet",
        ];

        assert_optimized!(expected, plan.clone(), true);
        assert_optimized!(expected, plan, false);

        Ok(())
    }

    #[test]
    fn repartition_sorted_limit() -> Result<()> {
        let schema = schema();
        let sort_key = LexOrdering::new(vec![PhysicalSortExpr {
            expr: col("c", &schema).unwrap(),
            options: SortOptions::default(),
        }]);
        let plan = limit_exec(sort_exec(sort_key, parquet_exec(), false));

        let expected = &[
            "GlobalLimitExec: skip=0, fetch=100",
            "LocalLimitExec: fetch=100",
            // data is sorted so can't repartition here
            "SortExec: expr=[c@2 ASC], preserve_partitioning=[false]",
            "DataSourceExec: file_groups={1 group: [[x]]}, projection=[a, b, c, d, e], file_type=parquet",
        ];
        assert_optimized!(expected, plan.clone(), true);
        assert_optimized!(expected, plan, false);

        Ok(())
    }

    #[test]
    fn repartition_sorted_limit_with_filter() -> Result<()> {
        let schema = schema();
        let sort_key = LexOrdering::new(vec![PhysicalSortExpr {
            expr: col("c", &schema).unwrap(),
            options: SortOptions::default(),
        }]);
        let plan = sort_required_exec_with_req(
            filter_exec(sort_exec(sort_key.clone(), parquet_exec(), false)),
            sort_key,
        );

        let expected = &[
            "SortRequiredExec: [c@2 ASC]",
            "FilterExec: c@2 = 0",
            // We can use repartition here, ordering requirement by SortRequiredExec
            // is still satisfied.
            "RepartitionExec: partitioning=RoundRobinBatch(10), input_partitions=1",
            "SortExec: expr=[c@2 ASC], preserve_partitioning=[false]",
            "DataSourceExec: file_groups={1 group: [[x]]}, projection=[a, b, c, d, e], file_type=parquet",
        ];

        assert_optimized!(expected, plan.clone(), true);
        assert_optimized!(expected, plan, false);

        Ok(())
    }

    #[test]
    fn repartition_ignores_limit() -> Result<()> {
        let alias = vec![("a".to_string(), "a".to_string())];
        let plan = aggregate_exec_with_alias(
            limit_exec(filter_exec(limit_exec(parquet_exec()))),
            alias,
        );

        let expected = &[
            "AggregateExec: mode=FinalPartitioned, gby=[a@0 as a], aggr=[]",
            "RepartitionExec: partitioning=Hash([a@0], 10), input_partitions=10",
            "AggregateExec: mode=Partial, gby=[a@0 as a], aggr=[]",
            "RepartitionExec: partitioning=RoundRobinBatch(10), input_partitions=1",
            "GlobalLimitExec: skip=0, fetch=100",
            "CoalescePartitionsExec",
            "LocalLimitExec: fetch=100",
            "FilterExec: c@2 = 0",
            // repartition should happen prior to the filter to maximize parallelism
            "RepartitionExec: partitioning=RoundRobinBatch(10), input_partitions=1",
            "GlobalLimitExec: skip=0, fetch=100",
            "LocalLimitExec: fetch=100",
            // Expect no repartition to happen for local limit
            "DataSourceExec: file_groups={1 group: [[x]]}, projection=[a, b, c, d, e], file_type=parquet",
        ];
        assert_optimized!(expected, plan.clone(), true);
        assert_optimized!(expected, plan, false);

        Ok(())
    }

    #[test]
    fn repartition_ignores_union() -> Result<()> {
        let plan = union_exec(vec![parquet_exec(); 5]);

        let expected = &[
            "UnionExec",
            // Expect no repartition of DataSourceExec
            "DataSourceExec: file_groups={1 group: [[x]]}, projection=[a, b, c, d, e], file_type=parquet",
            "DataSourceExec: file_groups={1 group: [[x]]}, projection=[a, b, c, d, e], file_type=parquet",
            "DataSourceExec: file_groups={1 group: [[x]]}, projection=[a, b, c, d, e], file_type=parquet",
            "DataSourceExec: file_groups={1 group: [[x]]}, projection=[a, b, c, d, e], file_type=parquet",
            "DataSourceExec: file_groups={1 group: [[x]]}, projection=[a, b, c, d, e], file_type=parquet",
        ];

        assert_optimized!(expected, plan.clone(), true);
        assert_optimized!(expected, plan, false);

        Ok(())
    }

    #[test]
    fn repartition_through_sort_preserving_merge() -> Result<()> {
        // sort preserving merge with non-sorted input
        let schema = schema();
        let sort_key = LexOrdering::new(vec![PhysicalSortExpr {
            expr: col("c", &schema).unwrap(),
            options: SortOptions::default(),
        }]);
        let plan = sort_preserving_merge_exec(sort_key, parquet_exec());

        // need resort as the data was not sorted correctly
        let expected = &[
            "SortExec: expr=[c@2 ASC], preserve_partitioning=[false]",
            "DataSourceExec: file_groups={1 group: [[x]]}, projection=[a, b, c, d, e], file_type=parquet",
        ];
        assert_optimized!(expected, plan.clone(), true);
        assert_optimized!(expected, plan, false);

        Ok(())
    }

    #[test]
    fn repartition_ignores_sort_preserving_merge() -> Result<()> {
        // sort preserving merge already sorted input,
        let schema = schema();
        let sort_key = LexOrdering::new(vec![PhysicalSortExpr {
            expr: col("c", &schema).unwrap(),
            options: SortOptions::default(),
        }]);
        let plan = sort_preserving_merge_exec(
            sort_key.clone(),
            parquet_exec_multiple_sorted(vec![sort_key]),
        );

        // should not sort (as the data was already sorted)
        // should not repartition, since increased parallelism is not beneficial for SortPReservingMerge
        let expected = &[
            "SortPreservingMergeExec: [c@2 ASC]",
            "DataSourceExec: file_groups={2 groups: [[x], [y]]}, projection=[a, b, c, d, e], output_ordering=[c@2 ASC], file_type=parquet",
        ];

        assert_optimized!(expected, plan.clone(), true);

        let expected = &[
            "SortExec: expr=[c@2 ASC], preserve_partitioning=[false]",
            "CoalescePartitionsExec",
            "DataSourceExec: file_groups={2 groups: [[x], [y]]}, projection=[a, b, c, d, e], output_ordering=[c@2 ASC], file_type=parquet",
        ];
        assert_optimized!(expected, plan, false);

        Ok(())
    }

    #[test]
    fn repartition_ignores_sort_preserving_merge_with_union() -> Result<()> {
        // 2 sorted parquet files unioned (partitions are concatenated, sort is preserved)
        let schema = schema();
        let sort_key = LexOrdering::new(vec![PhysicalSortExpr {
            expr: col("c", &schema).unwrap(),
            options: SortOptions::default(),
        }]);
        let input = union_exec(vec![parquet_exec_with_sort(vec![sort_key.clone()]); 2]);
        let plan = sort_preserving_merge_exec(sort_key, input);

        // should not repartition / sort (as the data was already sorted)
        let expected = &[
            "SortPreservingMergeExec: [c@2 ASC]",
            "UnionExec",
            "DataSourceExec: file_groups={1 group: [[x]]}, projection=[a, b, c, d, e], output_ordering=[c@2 ASC], file_type=parquet",
            "DataSourceExec: file_groups={1 group: [[x]]}, projection=[a, b, c, d, e], output_ordering=[c@2 ASC], file_type=parquet",
        ];

        assert_optimized!(expected, plan.clone(), true);

        let expected = &[
            "SortExec: expr=[c@2 ASC], preserve_partitioning=[false]",
            "CoalescePartitionsExec",
            "UnionExec",
            "DataSourceExec: file_groups={1 group: [[x]]}, projection=[a, b, c, d, e], output_ordering=[c@2 ASC], file_type=parquet",
            "DataSourceExec: file_groups={1 group: [[x]]}, projection=[a, b, c, d, e], output_ordering=[c@2 ASC], file_type=parquet",
        ];
        assert_optimized!(expected, plan, false);

        Ok(())
    }

    #[test]
    fn repartition_does_not_destroy_sort() -> Result<()> {
        //  SortRequired
        //    Parquet(sorted)
        let schema = schema();
        let sort_key = LexOrdering::new(vec![PhysicalSortExpr {
            expr: col("d", &schema).unwrap(),
            options: SortOptions::default(),
        }]);
        let plan = sort_required_exec_with_req(
            filter_exec(parquet_exec_with_sort(vec![sort_key.clone()])),
            sort_key,
        );

        // during repartitioning ordering is preserved
        let expected = &[
            "SortRequiredExec: [d@3 ASC]",
            "FilterExec: c@2 = 0",
            "RepartitionExec: partitioning=RoundRobinBatch(10), input_partitions=1",
            "DataSourceExec: file_groups={1 group: [[x]]}, projection=[a, b, c, d, e], output_ordering=[d@3 ASC], file_type=parquet",
        ];

        assert_optimized!(expected, plan.clone(), true, true);
        assert_optimized!(expected, plan, false, true);

        Ok(())
    }

    #[test]
    fn repartition_does_not_destroy_sort_more_complex() -> Result<()> {
        // model a more complicated scenario where one child of a union can be repartitioned for performance
        // but the other can not be
        //
        // Union
        //  SortRequired
        //    Parquet(sorted)
        //  Filter
        //    Parquet(unsorted)

        let schema = schema();
        let sort_key = LexOrdering::new(vec![PhysicalSortExpr {
            expr: col("c", &schema).unwrap(),
            options: SortOptions::default(),
        }]);
        let input1 = sort_required_exec_with_req(
            parquet_exec_with_sort(vec![sort_key.clone()]),
            sort_key,
        );
        let input2 = filter_exec(parquet_exec());
        let plan = union_exec(vec![input1, input2]);

        // should not repartition below the SortRequired as that
        // branch doesn't benefit from increased parallelism
        let expected = &[
            "UnionExec",
            // union input 1: no repartitioning
            "SortRequiredExec: [c@2 ASC]",
            "DataSourceExec: file_groups={1 group: [[x]]}, projection=[a, b, c, d, e], output_ordering=[c@2 ASC], file_type=parquet",
            // union input 2: should repartition
            "FilterExec: c@2 = 0",
            "RepartitionExec: partitioning=RoundRobinBatch(10), input_partitions=1",
            "DataSourceExec: file_groups={1 group: [[x]]}, projection=[a, b, c, d, e], file_type=parquet",
        ];
        assert_optimized!(expected, plan.clone(), true);
        assert_optimized!(expected, plan, false);

        Ok(())
    }

    #[test]
    fn repartition_transitively_with_projection() -> Result<()> {
        let schema = schema();
        let proj_exprs = vec![(
            Arc::new(BinaryExpr::new(
                col("a", &schema).unwrap(),
                Operator::Plus,
                col("b", &schema).unwrap(),
            )) as Arc<dyn PhysicalExpr>,
            "sum".to_string(),
        )];
        // non sorted input
        let proj = Arc::new(ProjectionExec::try_new(proj_exprs, parquet_exec())?);
        let sort_key = LexOrdering::new(vec![PhysicalSortExpr {
            expr: col("sum", &proj.schema()).unwrap(),
            options: SortOptions::default(),
        }]);
        let plan = sort_preserving_merge_exec(sort_key, proj);

        let expected = &[
            "SortPreservingMergeExec: [sum@0 ASC]",
            "SortExec: expr=[sum@0 ASC], preserve_partitioning=[true]",
            // Since this projection is not trivial, increasing parallelism is beneficial
            "ProjectionExec: expr=[a@0 + b@1 as sum]",
            "RepartitionExec: partitioning=RoundRobinBatch(10), input_partitions=1",
            "DataSourceExec: file_groups={1 group: [[x]]}, projection=[a, b, c, d, e], file_type=parquet",
        ];

        assert_optimized!(expected, plan.clone(), true);

        let expected_first_sort_enforcement = &[
            "SortExec: expr=[sum@0 ASC], preserve_partitioning=[false]",
            "CoalescePartitionsExec",
            // Since this projection is not trivial, increasing parallelism is beneficial
            "ProjectionExec: expr=[a@0 + b@1 as sum]",
            "RepartitionExec: partitioning=RoundRobinBatch(10), input_partitions=1",
            "DataSourceExec: file_groups={1 group: [[x]]}, projection=[a, b, c, d, e], file_type=parquet",
        ];
        assert_optimized!(expected_first_sort_enforcement, plan, false);

        Ok(())
    }

    #[test]
    fn repartition_ignores_transitively_with_projection() -> Result<()> {
        let schema = schema();
        let sort_key = LexOrdering::new(vec![PhysicalSortExpr {
            expr: col("c", &schema).unwrap(),
            options: SortOptions::default(),
        }]);
        let alias = vec![
            ("a".to_string(), "a".to_string()),
            ("b".to_string(), "b".to_string()),
            ("c".to_string(), "c".to_string()),
        ];
        // sorted input
        let plan = sort_required_exec_with_req(
            projection_exec_with_alias(
                parquet_exec_multiple_sorted(vec![sort_key.clone()]),
                alias,
            ),
            sort_key,
        );

        let expected = &[
            "SortRequiredExec: [c@2 ASC]",
            // Since this projection is trivial, increasing parallelism is not beneficial
            "ProjectionExec: expr=[a@0 as a, b@1 as b, c@2 as c]",
            "DataSourceExec: file_groups={2 groups: [[x], [y]]}, projection=[a, b, c, d, e], output_ordering=[c@2 ASC], file_type=parquet",
        ];
        assert_optimized!(expected, plan.clone(), true);
        assert_optimized!(expected, plan, false);

        Ok(())
    }

    #[test]
    fn repartition_transitively_past_sort_with_projection() -> Result<()> {
        let schema = schema();
        let sort_key = LexOrdering::new(vec![PhysicalSortExpr {
            expr: col("c", &schema).unwrap(),
            options: SortOptions::default(),
        }]);
        let alias = vec![
            ("a".to_string(), "a".to_string()),
            ("b".to_string(), "b".to_string()),
            ("c".to_string(), "c".to_string()),
        ];
        let plan = sort_preserving_merge_exec(
            sort_key.clone(),
            sort_exec(
                sort_key,
                projection_exec_with_alias(parquet_exec(), alias),
                true,
            ),
        );

        let expected = &[
            "SortExec: expr=[c@2 ASC], preserve_partitioning=[true]",
            // Since this projection is trivial, increasing parallelism is not beneficial
            "ProjectionExec: expr=[a@0 as a, b@1 as b, c@2 as c]",
            "DataSourceExec: file_groups={1 group: [[x]]}, projection=[a, b, c, d, e], file_type=parquet",
        ];
        assert_optimized!(expected, plan.clone(), true);
        assert_optimized!(expected, plan, false);

        Ok(())
    }

    #[test]
    fn repartition_transitively_past_sort_with_filter() -> Result<()> {
        let schema = schema();
        let sort_key = LexOrdering::new(vec![PhysicalSortExpr {
            expr: col("a", &schema).unwrap(),
            options: SortOptions::default(),
        }]);
        let plan = sort_exec(sort_key, filter_exec(parquet_exec()), false);

        let expected = &[
            "SortPreservingMergeExec: [a@0 ASC]",
            "SortExec: expr=[a@0 ASC], preserve_partitioning=[true]",
            // Expect repartition on the input to the sort (as it can benefit from additional parallelism)
            "FilterExec: c@2 = 0",
            "RepartitionExec: partitioning=RoundRobinBatch(10), input_partitions=1",
            "DataSourceExec: file_groups={1 group: [[x]]}, projection=[a, b, c, d, e], file_type=parquet",
        ];

        assert_optimized!(expected, plan.clone(), true);

        let expected_first_sort_enforcement = &[
            "SortExec: expr=[a@0 ASC], preserve_partitioning=[false]",
            "CoalescePartitionsExec",
            "FilterExec: c@2 = 0",
            // Expect repartition on the input of the filter (as it can benefit from additional parallelism)
            "RepartitionExec: partitioning=RoundRobinBatch(10), input_partitions=1",
            "DataSourceExec: file_groups={1 group: [[x]]}, projection=[a, b, c, d, e], file_type=parquet",
        ];
        assert_optimized!(expected_first_sort_enforcement, plan, false);

        Ok(())
    }

    #[test]
    #[cfg(feature = "parquet")]
    fn repartition_transitively_past_sort_with_projection_and_filter() -> Result<()> {
        let schema = schema();
        let sort_key = LexOrdering::new(vec![PhysicalSortExpr {
            expr: col("a", &schema).unwrap(),
            options: SortOptions::default(),
        }]);
        let plan = sort_exec(
            sort_key,
            projection_exec_with_alias(
                filter_exec(parquet_exec()),
                vec![
                    ("a".to_string(), "a".to_string()),
                    ("b".to_string(), "b".to_string()),
                    ("c".to_string(), "c".to_string()),
                ],
            ),
            false,
        );

        let expected = &[
            "SortPreservingMergeExec: [a@0 ASC]",
            // Expect repartition on the input to the sort (as it can benefit from additional parallelism)
            "SortExec: expr=[a@0 ASC], preserve_partitioning=[true]",
            "ProjectionExec: expr=[a@0 as a, b@1 as b, c@2 as c]",
            "FilterExec: c@2 = 0",
            // repartition is lowest down
            "RepartitionExec: partitioning=RoundRobinBatch(10), input_partitions=1",
            "DataSourceExec: file_groups={1 group: [[x]]}, projection=[a, b, c, d, e], file_type=parquet",
        ];

        assert_optimized!(expected, plan.clone(), true);

        let expected_first_sort_enforcement = &[
            "SortExec: expr=[a@0 ASC], preserve_partitioning=[false]",
            "CoalescePartitionsExec",
            "ProjectionExec: expr=[a@0 as a, b@1 as b, c@2 as c]",
            "FilterExec: c@2 = 0",
            "RepartitionExec: partitioning=RoundRobinBatch(10), input_partitions=1",
            "DataSourceExec: file_groups={1 group: [[x]]}, projection=[a, b, c, d, e], file_type=parquet",
        ];
        assert_optimized!(expected_first_sort_enforcement, plan, false);

        Ok(())
    }

    #[test]
    fn parallelization_single_partition() -> Result<()> {
        let alias = vec![("a".to_string(), "a".to_string())];
        let plan_parquet = aggregate_exec_with_alias(parquet_exec(), alias.clone());
        let plan_csv = aggregate_exec_with_alias(data_source_exec_csv(), alias);

        let expected_parquet = [
            "AggregateExec: mode=FinalPartitioned, gby=[a@0 as a], aggr=[]",
            "RepartitionExec: partitioning=Hash([a@0], 2), input_partitions=2",
            "AggregateExec: mode=Partial, gby=[a@0 as a], aggr=[]",
            "DataSourceExec: file_groups={2 groups: [[x:0..50], [x:50..100]]}, projection=[a, b, c, d, e], file_type=parquet",
        ];
        let expected_csv = [
            "AggregateExec: mode=FinalPartitioned, gby=[a@0 as a], aggr=[]",
            "RepartitionExec: partitioning=Hash([a@0], 2), input_partitions=2",
            "AggregateExec: mode=Partial, gby=[a@0 as a], aggr=[]",
            "DataSourceExec: file_groups={2 groups: [[x:0..50], [x:50..100]]}, projection=[a, b, c, d, e], file_type=csv, has_header=false",
        ];
        assert_optimized!(expected_parquet, plan_parquet, true, false, 2, true, 10);
        assert_optimized!(expected_csv, plan_csv, true, false, 2, true, 10);

        Ok(())
    }

    #[test]
    fn parallelization_multiple_files() -> Result<()> {
        let schema = schema();
        let sort_key = LexOrdering::new(vec![PhysicalSortExpr {
            expr: col("a", &schema).unwrap(),
            options: SortOptions::default(),
        }]);

        let plan = filter_exec(parquet_exec_multiple_sorted(vec![sort_key.clone()]));
        let plan = sort_required_exec_with_req(plan, sort_key);

        // The groups must have only contiguous ranges of rows from the same file
        // if any group has rows from multiple files, the data is no longer sorted destroyed
        // https://github.com/apache/datafusion/issues/8451
        let expected = [
            "SortRequiredExec: [a@0 ASC]",
            "FilterExec: c@2 = 0",
            "DataSourceExec: file_groups={3 groups: [[x:0..50], [y:0..100], [x:50..100]]}, projection=[a, b, c, d, e], output_ordering=[a@0 ASC], file_type=parquet"
        ];
        let target_partitions = 3;
        let repartition_size = 1;
        assert_optimized!(
            expected,
            plan,
            true,
            true,
            target_partitions,
            true,
            repartition_size,
            false
        );

        let expected = [
            "SortRequiredExec: [a@0 ASC]",
            "FilterExec: c@2 = 0",
            "DataSourceExec: file_groups={8 groups: [[x:0..25], [y:0..25], [x:25..50], [y:25..50], [x:50..75], [y:50..75], [x:75..100], [y:75..100]]}, projection=[a, b, c, d, e], output_ordering=[a@0 ASC], file_type=parquet",
        ];
        let target_partitions = 8;
        let repartition_size = 1;
        assert_optimized!(
            expected,
            plan,
            true,
            true,
            target_partitions,
            true,
            repartition_size,
            false
        );

        Ok(())
    }

    #[test]
    /// DataSourceExec on compressed csv file will not be partitioned
    /// (Not able to decompress chunked csv file)
    fn parallelization_compressed_csv() -> Result<()> {
        let compression_types = [
            FileCompressionType::GZIP,
            FileCompressionType::BZIP2,
            FileCompressionType::XZ,
            FileCompressionType::ZSTD,
            FileCompressionType::UNCOMPRESSED,
        ];

        let expected_not_partitioned = [
            "AggregateExec: mode=FinalPartitioned, gby=[a@0 as a], aggr=[]",
            "RepartitionExec: partitioning=Hash([a@0], 2), input_partitions=2",
            "AggregateExec: mode=Partial, gby=[a@0 as a], aggr=[]",
            "RepartitionExec: partitioning=RoundRobinBatch(2), input_partitions=1",
            "DataSourceExec: file_groups={1 group: [[x]]}, projection=[a, b, c, d, e], file_type=csv, has_header=false",
        ];

        let expected_partitioned = [
            "AggregateExec: mode=FinalPartitioned, gby=[a@0 as a], aggr=[]",
            "RepartitionExec: partitioning=Hash([a@0], 2), input_partitions=2",
            "AggregateExec: mode=Partial, gby=[a@0 as a], aggr=[]",
            "DataSourceExec: file_groups={2 groups: [[x:0..50], [x:50..100]]}, projection=[a, b, c, d, e], file_type=csv, has_header=false",
        ];

        for compression_type in compression_types {
            let expected = if compression_type.is_compressed() {
                &expected_not_partitioned[..]
            } else {
                &expected_partitioned[..]
            };

            let conf =
                FileScanConfig::new(ObjectStoreUrl::parse("test:///").unwrap(), schema())
                    .with_file(PartitionedFile::new("x".to_string(), 100))
                    .with_newlines_in_values(false)
                    .with_file_compression_type(compression_type);
            let source_config = Arc::new(CsvConfig::new(false, b',', b'"'));

            let source = FileSourceConfig::new_exec(conf, source_config);

            let plan = aggregate_exec_with_alias(
                source,
                vec![("a".to_string(), "a".to_string())],
            );
            assert_optimized!(expected, plan, true, false, 2, true, 10, false);
        }
        Ok(())
    }

    #[test]
    fn parallelization_two_partitions() -> Result<()> {
        let alias = vec![("a".to_string(), "a".to_string())];
        let plan_parquet =
            aggregate_exec_with_alias(parquet_exec_multiple(), alias.clone());
        let plan_csv = aggregate_exec_with_alias(data_source_exec_csv_multiple(), alias);

        let expected_parquet = [
            "AggregateExec: mode=FinalPartitioned, gby=[a@0 as a], aggr=[]",
            "RepartitionExec: partitioning=Hash([a@0], 2), input_partitions=2",
            "AggregateExec: mode=Partial, gby=[a@0 as a], aggr=[]",
            // Plan already has two partitions
            "DataSourceExec: file_groups={2 groups: [[x:0..100], [y:0..100]]}, projection=[a, b, c, d, e], file_type=parquet",
        ];
        let expected_csv = [
            "AggregateExec: mode=FinalPartitioned, gby=[a@0 as a], aggr=[]",
            "RepartitionExec: partitioning=Hash([a@0], 2), input_partitions=2",
            "AggregateExec: mode=Partial, gby=[a@0 as a], aggr=[]",
            // Plan already has two partitions
            "DataSourceExec: file_groups={2 groups: [[x:0..100], [y:0..100]]}, projection=[a, b, c, d, e], file_type=csv, has_header=false",
        ];
        assert_optimized!(expected_parquet, plan_parquet, true, false, 2, true, 10);
        assert_optimized!(expected_csv, plan_csv, true, false, 2, true, 10);
        Ok(())
    }

    #[test]
    fn parallelization_two_partitions_into_four() -> Result<()> {
        let alias = vec![("a".to_string(), "a".to_string())];
        let plan_parquet =
            aggregate_exec_with_alias(parquet_exec_multiple(), alias.clone());
        let plan_csv = aggregate_exec_with_alias(data_source_exec_csv_multiple(), alias);

        let expected_parquet = [
            "AggregateExec: mode=FinalPartitioned, gby=[a@0 as a], aggr=[]",
            "RepartitionExec: partitioning=Hash([a@0], 4), input_partitions=4",
            "AggregateExec: mode=Partial, gby=[a@0 as a], aggr=[]",
            // Multiple source files splitted across partitions
            "DataSourceExec: file_groups={4 groups: [[x:0..50], [x:50..100], [y:0..50], [y:50..100]]}, projection=[a, b, c, d, e], file_type=parquet",
        ];
        let expected_csv = [
            "AggregateExec: mode=FinalPartitioned, gby=[a@0 as a], aggr=[]",
            "RepartitionExec: partitioning=Hash([a@0], 4), input_partitions=4",
            "AggregateExec: mode=Partial, gby=[a@0 as a], aggr=[]",
            // Multiple source files splitted across partitions
            "DataSourceExec: file_groups={4 groups: [[x:0..50], [x:50..100], [y:0..50], [y:50..100]]}, projection=[a, b, c, d, e], file_type=csv, has_header=false",
        ];
        assert_optimized!(expected_parquet, plan_parquet, true, false, 4, true, 10);
        assert_optimized!(expected_csv, plan_csv, true, false, 4, true, 10);

        Ok(())
    }

    #[test]
    fn parallelization_sorted_limit() -> Result<()> {
        let schema = schema();
        let sort_key = LexOrdering::new(vec![PhysicalSortExpr {
            expr: col("c", &schema).unwrap(),
            options: SortOptions::default(),
        }]);
        let plan_parquet = limit_exec(sort_exec(sort_key.clone(), parquet_exec(), false));
        let plan_csv = limit_exec(sort_exec(sort_key, data_source_exec_csv(), false));

        let expected_parquet = &[
            "GlobalLimitExec: skip=0, fetch=100",
            "LocalLimitExec: fetch=100",
            // data is sorted so can't repartition here
            "SortExec: expr=[c@2 ASC], preserve_partitioning=[false]",
            // Doesn't parallelize for SortExec without preserve_partitioning
            "DataSourceExec: file_groups={1 group: [[x]]}, projection=[a, b, c, d, e], file_type=parquet",
        ];
        let expected_csv = &[
            "GlobalLimitExec: skip=0, fetch=100",
            "LocalLimitExec: fetch=100",
            // data is sorted so can't repartition here
            "SortExec: expr=[c@2 ASC], preserve_partitioning=[false]",
            // Doesn't parallelize for SortExec without preserve_partitioning
            "DataSourceExec: file_groups={1 group: [[x]]}, projection=[a, b, c, d, e], file_type=csv, has_header=false",
        ];
        assert_optimized!(expected_parquet, plan_parquet, true);
        assert_optimized!(expected_csv, plan_csv, true);

        Ok(())
    }

    #[test]
    fn parallelization_limit_with_filter() -> Result<()> {
        let schema = schema();
        let sort_key = LexOrdering::new(vec![PhysicalSortExpr {
            expr: col("c", &schema).unwrap(),
            options: SortOptions::default(),
        }]);
        let plan_parquet = limit_exec(filter_exec(sort_exec(
            sort_key.clone(),
            parquet_exec(),
            false,
        )));
        let plan_csv = limit_exec(filter_exec(sort_exec(
            sort_key,
            data_source_exec_csv(),
            false,
        )));

        let expected_parquet = &[
            "GlobalLimitExec: skip=0, fetch=100",
            "CoalescePartitionsExec",
            "LocalLimitExec: fetch=100",
            "FilterExec: c@2 = 0",
            // even though data is sorted, we can use repartition here. Since
            // ordering is not used in subsequent stages anyway.
            "RepartitionExec: partitioning=RoundRobinBatch(10), input_partitions=1",
            "SortExec: expr=[c@2 ASC], preserve_partitioning=[false]",
            // SortExec doesn't benefit from input partitioning
            "DataSourceExec: file_groups={1 group: [[x]]}, projection=[a, b, c, d, e], file_type=parquet",
        ];
        let expected_csv = &[
            "GlobalLimitExec: skip=0, fetch=100",
            "CoalescePartitionsExec",
            "LocalLimitExec: fetch=100",
            "FilterExec: c@2 = 0",
            // even though data is sorted, we can use repartition here. Since
            // ordering is not used in subsequent stages anyway.
            "RepartitionExec: partitioning=RoundRobinBatch(10), input_partitions=1",
            "SortExec: expr=[c@2 ASC], preserve_partitioning=[false]",
            // SortExec doesn't benefit from input partitioning
            "DataSourceExec: file_groups={1 group: [[x]]}, projection=[a, b, c, d, e], file_type=csv, has_header=false",
        ];
        assert_optimized!(expected_parquet, plan_parquet, true);
        assert_optimized!(expected_csv, plan_csv, true);

        Ok(())
    }

    #[test]
    fn parallelization_ignores_limit() -> Result<()> {
        let alias = vec![("a".to_string(), "a".to_string())];
        let plan_parquet = aggregate_exec_with_alias(
            limit_exec(filter_exec(limit_exec(parquet_exec()))),
            alias.clone(),
        );
        let plan_csv = aggregate_exec_with_alias(
            limit_exec(filter_exec(limit_exec(data_source_exec_csv()))),
            alias,
        );

        let expected_parquet = &[
            "AggregateExec: mode=FinalPartitioned, gby=[a@0 as a], aggr=[]",
            "RepartitionExec: partitioning=Hash([a@0], 10), input_partitions=10",
            "AggregateExec: mode=Partial, gby=[a@0 as a], aggr=[]",
            "RepartitionExec: partitioning=RoundRobinBatch(10), input_partitions=1",
            "GlobalLimitExec: skip=0, fetch=100",
            "CoalescePartitionsExec",
            "LocalLimitExec: fetch=100",
            "FilterExec: c@2 = 0",
            // repartition should happen prior to the filter to maximize parallelism
            "RepartitionExec: partitioning=RoundRobinBatch(10), input_partitions=1",
            "GlobalLimitExec: skip=0, fetch=100",
            // Limit doesn't benefit from input partitioning - no parallelism
            "LocalLimitExec: fetch=100",
            "DataSourceExec: file_groups={1 group: [[x]]}, projection=[a, b, c, d, e], file_type=parquet",
        ];
        let expected_csv = &[
            "AggregateExec: mode=FinalPartitioned, gby=[a@0 as a], aggr=[]",
            "RepartitionExec: partitioning=Hash([a@0], 10), input_partitions=10",
            "AggregateExec: mode=Partial, gby=[a@0 as a], aggr=[]",
            "RepartitionExec: partitioning=RoundRobinBatch(10), input_partitions=1",
            "GlobalLimitExec: skip=0, fetch=100",
            "CoalescePartitionsExec",
            "LocalLimitExec: fetch=100",
            "FilterExec: c@2 = 0",
            // repartition should happen prior to the filter to maximize parallelism
            "RepartitionExec: partitioning=RoundRobinBatch(10), input_partitions=1",
            "GlobalLimitExec: skip=0, fetch=100",
            // Limit doesn't benefit from input partitioning - no parallelism
            "LocalLimitExec: fetch=100",
            "DataSourceExec: file_groups={1 group: [[x]]}, projection=[a, b, c, d, e], file_type=csv, has_header=false",
        ];
        assert_optimized!(expected_parquet, plan_parquet, true);
        assert_optimized!(expected_csv, plan_csv, true);

        Ok(())
    }

    #[test]
    fn parallelization_union_inputs() -> Result<()> {
        let plan_parquet = union_exec(vec![parquet_exec(); 5]);
        let plan_csv = union_exec(vec![data_source_exec_csv(); 5]);

        let expected_parquet = &[
            "UnionExec",
            // Union doesn't benefit from input partitioning - no parallelism
            "DataSourceExec: file_groups={1 group: [[x]]}, projection=[a, b, c, d, e], file_type=parquet",
            "DataSourceExec: file_groups={1 group: [[x]]}, projection=[a, b, c, d, e], file_type=parquet",
            "DataSourceExec: file_groups={1 group: [[x]]}, projection=[a, b, c, d, e], file_type=parquet",
            "DataSourceExec: file_groups={1 group: [[x]]}, projection=[a, b, c, d, e], file_type=parquet",
            "DataSourceExec: file_groups={1 group: [[x]]}, projection=[a, b, c, d, e], file_type=parquet",
        ];
        let expected_csv = &[
            "UnionExec",
            // Union doesn't benefit from input partitioning - no parallelism
            "DataSourceExec: file_groups={1 group: [[x]]}, projection=[a, b, c, d, e], file_type=csv, has_header=false",
            "DataSourceExec: file_groups={1 group: [[x]]}, projection=[a, b, c, d, e], file_type=csv, has_header=false",
            "DataSourceExec: file_groups={1 group: [[x]]}, projection=[a, b, c, d, e], file_type=csv, has_header=false",
            "DataSourceExec: file_groups={1 group: [[x]]}, projection=[a, b, c, d, e], file_type=csv, has_header=false",
            "DataSourceExec: file_groups={1 group: [[x]]}, projection=[a, b, c, d, e], file_type=csv, has_header=false",
        ];
        assert_optimized!(expected_parquet, plan_parquet, true);
        assert_optimized!(expected_csv, plan_csv, true);

        Ok(())
    }

    #[test]
    fn parallelization_prior_to_sort_preserving_merge() -> Result<()> {
        let schema = schema();
        let sort_key = LexOrdering::new(vec![PhysicalSortExpr {
            expr: col("c", &schema).unwrap(),
            options: SortOptions::default(),
        }]);
        // sort preserving merge already sorted input,
        let plan_parquet = sort_preserving_merge_exec(
            sort_key.clone(),
            parquet_exec_with_sort(vec![sort_key.clone()]),
        );
        let plan_csv = sort_preserving_merge_exec(
            sort_key.clone(),
            source_exec_with_csv_sort(vec![sort_key]),
        );

        // parallelization is not beneficial for SortPreservingMerge
        let expected_parquet = &[
            "DataSourceExec: file_groups={1 group: [[x]]}, projection=[a, b, c, d, e], output_ordering=[c@2 ASC], file_type=parquet",
        ];
        let expected_csv = &[
            "DataSourceExec: file_groups={1 group: [[x]]}, projection=[a, b, c, d, e], output_ordering=[c@2 ASC], file_type=csv, has_header=false",
        ];
        assert_optimized!(expected_parquet, plan_parquet, true);
        assert_optimized!(expected_csv, plan_csv, true);

        Ok(())
    }

    #[test]
    fn parallelization_sort_preserving_merge_with_union() -> Result<()> {
        let schema = schema();
        let sort_key = LexOrdering::new(vec![PhysicalSortExpr {
            expr: col("c", &schema).unwrap(),
            options: SortOptions::default(),
        }]);
        // 2 sorted parquet files unioned (partitions are concatenated, sort is preserved)
        let input_parquet =
            union_exec(vec![parquet_exec_with_sort(vec![sort_key.clone()]); 2]);
        let input_csv =
            union_exec(vec![source_exec_with_csv_sort(vec![sort_key.clone()]); 2]);
        let plan_parquet = sort_preserving_merge_exec(sort_key.clone(), input_parquet);
        let plan_csv = sort_preserving_merge_exec(sort_key, input_csv);

        // should not repartition (union doesn't benefit from increased parallelism)
        // should not sort (as the data was already sorted)
        let expected_parquet = &[
            "SortPreservingMergeExec: [c@2 ASC]",
            "UnionExec",
            "DataSourceExec: file_groups={1 group: [[x]]}, projection=[a, b, c, d, e], output_ordering=[c@2 ASC], file_type=parquet",
            "DataSourceExec: file_groups={1 group: [[x]]}, projection=[a, b, c, d, e], output_ordering=[c@2 ASC], file_type=parquet",
        ];
        let expected_csv = &[
            "SortPreservingMergeExec: [c@2 ASC]",
            "UnionExec",
            "DataSourceExec: file_groups={1 group: [[x]]}, projection=[a, b, c, d, e], output_ordering=[c@2 ASC], file_type=csv, has_header=false",
            "DataSourceExec: file_groups={1 group: [[x]]}, projection=[a, b, c, d, e], output_ordering=[c@2 ASC], file_type=csv, has_header=false",
        ];
        assert_optimized!(expected_parquet, plan_parquet, true);
        assert_optimized!(expected_csv, plan_csv, true);

        Ok(())
    }

    #[test]
    fn parallelization_does_not_benefit() -> Result<()> {
        let schema = schema();
        let sort_key = LexOrdering::new(vec![PhysicalSortExpr {
            expr: col("c", &schema).unwrap(),
            options: SortOptions::default(),
        }]);
        //  SortRequired
        //    Parquet(sorted)
        let plan_parquet = sort_required_exec_with_req(
            parquet_exec_with_sort(vec![sort_key.clone()]),
            sort_key.clone(),
        );
        let plan_csv = sort_required_exec_with_req(
            source_exec_with_csv_sort(vec![sort_key.clone()]),
            sort_key,
        );

        // no parallelization, because SortRequiredExec doesn't benefit from increased parallelism
        let expected_parquet = &[
            "SortRequiredExec: [c@2 ASC]",
            "DataSourceExec: file_groups={1 group: [[x]]}, projection=[a, b, c, d, e], output_ordering=[c@2 ASC], file_type=parquet",
        ];
        let expected_csv = &[
            "SortRequiredExec: [c@2 ASC]",
            "DataSourceExec: file_groups={1 group: [[x]]}, projection=[a, b, c, d, e], output_ordering=[c@2 ASC], file_type=csv, has_header=false",
        ];
        assert_optimized!(expected_parquet, plan_parquet, true);
        assert_optimized!(expected_csv, plan_csv, true);

        Ok(())
    }

    #[test]
    fn parallelization_ignores_transitively_with_projection_parquet() -> Result<()> {
        // sorted input
        let schema = schema();
        let sort_key = LexOrdering::new(vec![PhysicalSortExpr {
            expr: col("c", &schema).unwrap(),
            options: SortOptions::default(),
        }]);

        //Projection(a as a2, b as b2)
        let alias_pairs: Vec<(String, String)> = vec![
            ("a".to_string(), "a2".to_string()),
            ("c".to_string(), "c2".to_string()),
        ];
        let proj_parquet = projection_exec_with_alias(
            parquet_exec_with_sort(vec![sort_key]),
            alias_pairs,
        );
        let sort_key_after_projection = LexOrdering::new(vec![PhysicalSortExpr {
            expr: col("c2", &proj_parquet.schema()).unwrap(),
            options: SortOptions::default(),
        }]);
        let plan_parquet =
            sort_preserving_merge_exec(sort_key_after_projection, proj_parquet);
        let expected = &[
            "SortPreservingMergeExec: [c2@1 ASC]",
            "  ProjectionExec: expr=[a@0 as a2, c@2 as c2]",
            "    DataSourceExec: file_groups={1 group: [[x]]}, projection=[a, b, c, d, e], output_ordering=[c@2 ASC], file_type=parquet",
        ];
        plans_matches_expected!(expected, &plan_parquet);

        // data should not be repartitioned / resorted
        let expected_parquet = &[
            "ProjectionExec: expr=[a@0 as a2, c@2 as c2]",
            "DataSourceExec: file_groups={1 group: [[x]]}, projection=[a, b, c, d, e], output_ordering=[c@2 ASC], file_type=parquet",
        ];
        assert_optimized!(expected_parquet, plan_parquet, true);

        Ok(())
    }

    #[test]
    fn parallelization_ignores_transitively_with_projection_csv() -> Result<()> {
        // sorted input
        let schema = schema();
        let sort_key = LexOrdering::new(vec![PhysicalSortExpr {
            expr: col("c", &schema).unwrap(),
            options: SortOptions::default(),
        }]);

        //Projection(a as a2, b as b2)
        let alias_pairs: Vec<(String, String)> = vec![
            ("a".to_string(), "a2".to_string()),
            ("c".to_string(), "c2".to_string()),
        ];

        let proj_csv = projection_exec_with_alias(
            source_exec_with_csv_sort(vec![sort_key]),
            alias_pairs,
        );
        let sort_key_after_projection = LexOrdering::new(vec![PhysicalSortExpr {
            expr: col("c2", &proj_csv.schema()).unwrap(),
            options: SortOptions::default(),
        }]);
        let plan_csv = sort_preserving_merge_exec(sort_key_after_projection, proj_csv);
        let expected = &[
            "SortPreservingMergeExec: [c2@1 ASC]",
            "  ProjectionExec: expr=[a@0 as a2, c@2 as c2]",
            "    DataSourceExec: file_groups={1 group: [[x]]}, projection=[a, b, c, d, e], output_ordering=[c@2 ASC], file_type=csv, has_header=false",
        ];
        plans_matches_expected!(expected, &plan_csv);

        // data should not be repartitioned / resorted
        let expected_csv = &[
            "ProjectionExec: expr=[a@0 as a2, c@2 as c2]",
            "DataSourceExec: file_groups={1 group: [[x]]}, projection=[a, b, c, d, e], output_ordering=[c@2 ASC], file_type=csv, has_header=false",
        ];
        assert_optimized!(expected_csv, plan_csv, true);

        Ok(())
    }

    #[test]
    fn remove_redundant_roundrobins() -> Result<()> {
        let input = parquet_exec();
        let repartition = repartition_exec(repartition_exec(input));
        let physical_plan = repartition_exec(filter_exec(repartition));
        let expected = &[
            "RepartitionExec: partitioning=RoundRobinBatch(10), input_partitions=10",
            "  FilterExec: c@2 = 0",
            "    RepartitionExec: partitioning=RoundRobinBatch(10), input_partitions=10",
            "      RepartitionExec: partitioning=RoundRobinBatch(10), input_partitions=1",
            "        DataSourceExec: file_groups={1 group: [[x]]}, projection=[a, b, c, d, e], file_type=parquet",
        ];
        plans_matches_expected!(expected, &physical_plan);

        let expected = &[
            "FilterExec: c@2 = 0",
            "RepartitionExec: partitioning=RoundRobinBatch(10), input_partitions=1",
            "DataSourceExec: file_groups={1 group: [[x]]}, projection=[a, b, c, d, e], file_type=parquet",
        ];
        assert_optimized!(expected, physical_plan.clone(), true);
        assert_optimized!(expected, physical_plan, false);

        Ok(())
    }

    #[test]
    fn remove_unnecessary_spm_after_filter() -> Result<()> {
        let schema = schema();
        let sort_key = LexOrdering::new(vec![PhysicalSortExpr {
            expr: col("c", &schema).unwrap(),
            options: SortOptions::default(),
        }]);
        let input = parquet_exec_multiple_sorted(vec![sort_key.clone()]);
        let physical_plan = sort_preserving_merge_exec(sort_key, filter_exec(input));

        // Original plan expects its output to be ordered by c@2 ASC.
        // This is still satisfied since, after filter that column is constant.
        let expected = &[
            "CoalescePartitionsExec",
            "FilterExec: c@2 = 0",
            "RepartitionExec: partitioning=RoundRobinBatch(10), input_partitions=2, preserve_order=true, sort_exprs=c@2 ASC",
            "DataSourceExec: file_groups={2 groups: [[x], [y]]}, projection=[a, b, c, d, e], output_ordering=[c@2 ASC], file_type=parquet",
        ];
        // last flag sets config.optimizer.PREFER_EXISTING_SORT
        assert_optimized!(expected, physical_plan.clone(), true, true);
        assert_optimized!(expected, physical_plan, false, true);

        Ok(())
    }

    #[test]
    fn preserve_ordering_through_repartition() -> Result<()> {
        let schema = schema();
        let sort_key = LexOrdering::new(vec![PhysicalSortExpr {
            expr: col("d", &schema).unwrap(),
            options: SortOptions::default(),
        }]);
        let input = parquet_exec_multiple_sorted(vec![sort_key.clone()]);
        let physical_plan = sort_preserving_merge_exec(sort_key, filter_exec(input));

        let expected = &[
            "SortPreservingMergeExec: [d@3 ASC]",
            "FilterExec: c@2 = 0",
            "RepartitionExec: partitioning=RoundRobinBatch(10), input_partitions=2, preserve_order=true, sort_exprs=d@3 ASC",
            "DataSourceExec: file_groups={2 groups: [[x], [y]]}, projection=[a, b, c, d, e], output_ordering=[d@3 ASC], file_type=parquet",
        ];
        // last flag sets config.optimizer.PREFER_EXISTING_SORT
        assert_optimized!(expected, physical_plan.clone(), true, true);
        assert_optimized!(expected, physical_plan, false, true);

        Ok(())
    }

    #[test]
    fn do_not_preserve_ordering_through_repartition() -> Result<()> {
        let schema = schema();
        let sort_key = LexOrdering::new(vec![PhysicalSortExpr {
            expr: col("a", &schema).unwrap(),
            options: SortOptions::default(),
        }]);
        let input = parquet_exec_multiple_sorted(vec![sort_key.clone()]);
        let physical_plan = sort_preserving_merge_exec(sort_key, filter_exec(input));

        let expected = &[
            "SortPreservingMergeExec: [a@0 ASC]",
            "SortExec: expr=[a@0 ASC], preserve_partitioning=[true]",
            "FilterExec: c@2 = 0",
            "RepartitionExec: partitioning=RoundRobinBatch(10), input_partitions=2",
            "DataSourceExec: file_groups={2 groups: [[x], [y]]}, projection=[a, b, c, d, e], output_ordering=[a@0 ASC], file_type=parquet",
        ];

        assert_optimized!(expected, physical_plan.clone(), true);

        let expected = &[
            "SortExec: expr=[a@0 ASC], preserve_partitioning=[false]",
            "CoalescePartitionsExec",
            "FilterExec: c@2 = 0",
            "RepartitionExec: partitioning=RoundRobinBatch(10), input_partitions=2",
            "DataSourceExec: file_groups={2 groups: [[x], [y]]}, projection=[a, b, c, d, e], output_ordering=[a@0 ASC], file_type=parquet",
        ];
        assert_optimized!(expected, physical_plan, false);

        Ok(())
    }

    #[test]
    fn no_need_for_sort_after_filter() -> Result<()> {
        let schema = schema();
        let sort_key = LexOrdering::new(vec![PhysicalSortExpr {
            expr: col("c", &schema).unwrap(),
            options: SortOptions::default(),
        }]);
        let input = parquet_exec_multiple_sorted(vec![sort_key.clone()]);
        let physical_plan = sort_preserving_merge_exec(sort_key, filter_exec(input));

        let expected = &[
            // After CoalescePartitionsExec c is still constant. Hence c@2 ASC ordering is already satisfied.
            "CoalescePartitionsExec",
            // Since after this stage c is constant. c@2 ASC ordering is already satisfied.
            "FilterExec: c@2 = 0",
            "RepartitionExec: partitioning=RoundRobinBatch(10), input_partitions=2",
            "DataSourceExec: file_groups={2 groups: [[x], [y]]}, projection=[a, b, c, d, e], output_ordering=[c@2 ASC], file_type=parquet",
        ];
        assert_optimized!(expected, physical_plan.clone(), true);
        assert_optimized!(expected, physical_plan, false);

        Ok(())
    }

    #[test]
    fn do_not_preserve_ordering_through_repartition2() -> Result<()> {
        let schema = schema();
        let sort_key = LexOrdering::new(vec![PhysicalSortExpr {
            expr: col("c", &schema).unwrap(),
            options: SortOptions::default(),
        }]);
        let input = parquet_exec_multiple_sorted(vec![sort_key]);

        let sort_req = LexOrdering::new(vec![PhysicalSortExpr {
            expr: col("a", &schema).unwrap(),
            options: SortOptions::default(),
        }]);
        let physical_plan = sort_preserving_merge_exec(sort_req, filter_exec(input));

        let expected = &[
            "SortPreservingMergeExec: [a@0 ASC]",
            "SortExec: expr=[a@0 ASC], preserve_partitioning=[true]",
            "FilterExec: c@2 = 0",
            "RepartitionExec: partitioning=RoundRobinBatch(10), input_partitions=2",
            "DataSourceExec: file_groups={2 groups: [[x], [y]]}, projection=[a, b, c, d, e], output_ordering=[c@2 ASC], file_type=parquet",
        ];

        assert_optimized!(expected, physical_plan.clone(), true);

        let expected = &[
            "SortExec: expr=[a@0 ASC], preserve_partitioning=[false]",
            "CoalescePartitionsExec",
            "SortExec: expr=[a@0 ASC], preserve_partitioning=[true]",
            "FilterExec: c@2 = 0",
            "RepartitionExec: partitioning=RoundRobinBatch(10), input_partitions=2",
            "DataSourceExec: file_groups={2 groups: [[x], [y]]}, projection=[a, b, c, d, e], output_ordering=[c@2 ASC], file_type=parquet",
        ];
        assert_optimized!(expected, physical_plan, false);

        Ok(())
    }

    #[test]
    fn do_not_preserve_ordering_through_repartition3() -> Result<()> {
        let schema = schema();
        let sort_key = LexOrdering::new(vec![PhysicalSortExpr {
            expr: col("c", &schema).unwrap(),
            options: SortOptions::default(),
        }]);
        let input = parquet_exec_multiple_sorted(vec![sort_key]);
        let physical_plan = filter_exec(input);

        let expected = &[
            "FilterExec: c@2 = 0",
            "RepartitionExec: partitioning=RoundRobinBatch(10), input_partitions=2",
            "DataSourceExec: file_groups={2 groups: [[x], [y]]}, projection=[a, b, c, d, e], output_ordering=[c@2 ASC], file_type=parquet",
        ];
        assert_optimized!(expected, physical_plan.clone(), true);
        assert_optimized!(expected, physical_plan, false);

        Ok(())
    }

    #[test]
    fn do_not_put_sort_when_input_is_invalid() -> Result<()> {
        let schema = schema();
        let sort_key = LexOrdering::new(vec![PhysicalSortExpr {
            expr: col("a", &schema).unwrap(),
            options: SortOptions::default(),
        }]);
        let input = parquet_exec();
        let physical_plan = sort_required_exec_with_req(filter_exec(input), sort_key);
        let expected = &[
            // Ordering requirement of sort required exec is NOT satisfied
            // by existing ordering at the source.
            "SortRequiredExec: [a@0 ASC]",
            "FilterExec: c@2 = 0",
            "DataSourceExec: file_groups={1 group: [[x]]}, projection=[a, b, c, d, e], file_type=parquet",
        ];
        assert_plan_txt!(expected, physical_plan);

        let expected = &[
            "SortRequiredExec: [a@0 ASC]",
            // Since at the start of the rule ordering requirement is not satisfied
            // EnforceDistribution rule doesn't satisfy this requirement either.
            "FilterExec: c@2 = 0",
            "RepartitionExec: partitioning=RoundRobinBatch(10), input_partitions=1",
            "DataSourceExec: file_groups={1 group: [[x]]}, projection=[a, b, c, d, e], file_type=parquet",
        ];

        let mut config = ConfigOptions::new();
        config.execution.target_partitions = 10;
        config.optimizer.enable_round_robin_repartition = true;
        config.optimizer.prefer_existing_sort = false;
        let dist_plan = EnforceDistribution::new().optimize(physical_plan, &config)?;
        assert_plan_txt!(expected, dist_plan);

        Ok(())
    }

    #[test]
    fn put_sort_when_input_is_valid() -> Result<()> {
        let schema = schema();
        let sort_key = LexOrdering::new(vec![PhysicalSortExpr {
            expr: col("a", &schema).unwrap(),
            options: SortOptions::default(),
        }]);
        let input = parquet_exec_multiple_sorted(vec![sort_key.clone()]);
        let physical_plan = sort_required_exec_with_req(filter_exec(input), sort_key);

        let expected = &[
            // Ordering requirement of sort required exec is satisfied
            // by existing ordering at the source.
            "SortRequiredExec: [a@0 ASC]",
            "FilterExec: c@2 = 0",
            "DataSourceExec: file_groups={2 groups: [[x], [y]]}, projection=[a, b, c, d, e], output_ordering=[a@0 ASC], file_type=parquet",
        ];
        assert_plan_txt!(expected, physical_plan);

        let expected = &[
            // Since at the start of the rule ordering requirement is satisfied
            // EnforceDistribution rule satisfy this requirement also.
            "SortRequiredExec: [a@0 ASC]",
            "FilterExec: c@2 = 0",
            "DataSourceExec: file_groups={10 groups: [[x:0..20], [y:0..20], [x:20..40], [y:20..40], [x:40..60], [y:40..60], [x:60..80], [y:60..80], [x:80..100], [y:80..100]]}, projection=[a, b, c, d, e], output_ordering=[a@0 ASC], file_type=parquet",
        ];

        let mut config = ConfigOptions::new();
        config.execution.target_partitions = 10;
        config.optimizer.enable_round_robin_repartition = true;
        config.optimizer.prefer_existing_sort = false;
        let dist_plan = EnforceDistribution::new().optimize(physical_plan, &config)?;
        assert_plan_txt!(expected, dist_plan);

        Ok(())
    }

    #[test]
    fn do_not_add_unnecessary_hash() -> Result<()> {
        let schema = schema();
        let sort_key = LexOrdering::new(vec![PhysicalSortExpr {
            expr: col("c", &schema).unwrap(),
            options: SortOptions::default(),
        }]);
        let alias = vec![("a".to_string(), "a".to_string())];
        let input = parquet_exec_with_sort(vec![sort_key]);
        let physical_plan = aggregate_exec_with_alias(input, alias);

        let expected = &[
            "AggregateExec: mode=FinalPartitioned, gby=[a@0 as a], aggr=[]",
            "AggregateExec: mode=Partial, gby=[a@0 as a], aggr=[]",
            "DataSourceExec: file_groups={1 group: [[x]]}, projection=[a, b, c, d, e], output_ordering=[c@2 ASC], file_type=parquet",
        ];
        // Make sure target partition number is 1. In this case hash repartition is unnecessary
        assert_optimized!(expected, physical_plan.clone(), true, false, 1, false, 1024);
        assert_optimized!(expected, physical_plan, false, false, 1, false, 1024);

        Ok(())
    }

    #[test]
    fn do_not_add_unnecessary_hash2() -> Result<()> {
        let schema = schema();
        let sort_key = LexOrdering::new(vec![PhysicalSortExpr {
            expr: col("c", &schema).unwrap(),
            options: SortOptions::default(),
        }]);
        let alias = vec![("a".to_string(), "a".to_string())];
        let input = parquet_exec_multiple_sorted(vec![sort_key]);
        let aggregate = aggregate_exec_with_alias(input, alias.clone());
        let physical_plan = aggregate_exec_with_alias(aggregate, alias);

        let expected = &[
            "AggregateExec: mode=FinalPartitioned, gby=[a@0 as a], aggr=[]",
            // Since hash requirements of this operator is satisfied. There shouldn't be
            // a hash repartition here
            "AggregateExec: mode=Partial, gby=[a@0 as a], aggr=[]",
            "AggregateExec: mode=FinalPartitioned, gby=[a@0 as a], aggr=[]",
            "RepartitionExec: partitioning=Hash([a@0], 4), input_partitions=4",
            "AggregateExec: mode=Partial, gby=[a@0 as a], aggr=[]",
            "RepartitionExec: partitioning=RoundRobinBatch(4), input_partitions=2",
            "DataSourceExec: file_groups={2 groups: [[x], [y]]}, projection=[a, b, c, d, e], output_ordering=[c@2 ASC], file_type=parquet",
        ];
        // Make sure target partition number is larger than 2 (e.g partition number at the source).
        assert_optimized!(expected, physical_plan.clone(), true, false, 4, false, 1024);
        assert_optimized!(expected, physical_plan, false, false, 4, false, 1024);

        Ok(())
    }

    #[test]
    fn optimize_away_unnecessary_repartition() -> Result<()> {
        let physical_plan = coalesce_partitions_exec(repartition_exec(parquet_exec()));
        let expected = &[
            "CoalescePartitionsExec",
            "  RepartitionExec: partitioning=RoundRobinBatch(10), input_partitions=1",
            "    DataSourceExec: file_groups={1 group: [[x]]}, projection=[a, b, c, d, e], file_type=parquet",
        ];
        plans_matches_expected!(expected, physical_plan.clone());

        let expected =
            &["DataSourceExec: file_groups={1 group: [[x]]}, projection=[a, b, c, d, e], file_type=parquet"];
        assert_optimized!(expected, physical_plan.clone(), true);
        assert_optimized!(expected, physical_plan, false);

        Ok(())
    }

    #[test]
    fn optimize_away_unnecessary_repartition2() -> Result<()> {
        let physical_plan = filter_exec(repartition_exec(coalesce_partitions_exec(
            filter_exec(repartition_exec(parquet_exec())),
        )));
        let expected = &[
            "FilterExec: c@2 = 0",
            "  RepartitionExec: partitioning=RoundRobinBatch(10), input_partitions=1",
            "    CoalescePartitionsExec",
            "      FilterExec: c@2 = 0",
            "        RepartitionExec: partitioning=RoundRobinBatch(10), input_partitions=1",
            "          DataSourceExec: file_groups={1 group: [[x]]}, projection=[a, b, c, d, e], file_type=parquet",
        ];
        plans_matches_expected!(expected, physical_plan.clone());

        let expected = &[
            "FilterExec: c@2 = 0",
            "FilterExec: c@2 = 0",
            "RepartitionExec: partitioning=RoundRobinBatch(10), input_partitions=1",
            "DataSourceExec: file_groups={1 group: [[x]]}, projection=[a, b, c, d, e], file_type=parquet",
        ];
        assert_optimized!(expected, physical_plan.clone(), true);
        assert_optimized!(expected, physical_plan, false);

        Ok(())
    }
}<|MERGE_RESOLUTION|>--- conflicted
+++ resolved
@@ -1423,13 +1423,10 @@
     use crate::physical_plan::limit::{GlobalLimitExec, LocalLimitExec};
     use crate::physical_plan::sorts::sort::SortExec;
     use crate::physical_plan::{displayable, DisplayAs, DisplayFormatType, Statistics};
-<<<<<<< HEAD
-=======
     use datafusion_physical_optimizer::output_requirements::OutputRequirements;
     use datafusion_physical_optimizer::test_utils::{
         check_integrity, coalesce_partitions_exec, repartition_exec,
     };
->>>>>>> 94034487
 
     use arrow::datatypes::{DataType, Field, Schema, SchemaRef};
     use datafusion_common::ScalarValue;
