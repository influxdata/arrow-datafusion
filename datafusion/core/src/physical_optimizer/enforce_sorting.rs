--- conflicted
+++ resolved
@@ -661,18 +661,13 @@
     use crate::physical_optimizer::test_utils::{parquet_exec, parquet_exec_sorted};
     use crate::physical_plan::{displayable, get_plan_string, Partitioning};
     use crate::prelude::{SessionConfig, SessionContext};
-<<<<<<< HEAD
-    use crate::test::{
-        data_source_exec_csv_ordered, data_source_exec_csv_sorted, stream_exec_ordered,
-=======
-    use crate::test::{csv_exec_ordered, csv_exec_sorted, stream_exec_ordered};
+    use crate::test::{data_source_exec_csv_ordered, data_source_exec_csv_sorted, stream_exec_ordered};
     use datafusion_physical_optimizer::test_utils::{
         aggregate_exec, bounded_window_exec, check_integrity, coalesce_batches_exec,
         coalesce_partitions_exec, filter_exec, global_limit_exec, hash_join_exec,
         limit_exec, local_limit_exec, memory_exec, repartition_exec, sort_exec,
         sort_expr, sort_expr_options, sort_merge_join_exec, sort_preserving_merge_exec,
         spr_repartition_exec, union_exec, RequirementsTestExec,
->>>>>>> 94034487
     };
 
     use arrow::compute::SortOptions;
