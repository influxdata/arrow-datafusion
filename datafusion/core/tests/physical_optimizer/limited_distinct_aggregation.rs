--- conflicted
+++ resolved
@@ -15,15 +15,7 @@
 // specific language governing permissions and limitations
 // under the License.
 
-<<<<<<< HEAD
-//! Tests for [`LimitedDistinctAggregation`] physical optimizer rule
-//!
-//! Note these tests are not in the same module as the optimizer pass because
-//! they rely on `DataSourceExec` which is in the core crate.
-use super::test_util::{parquet_exec_with_sort, schema, trim_plan_display};
-=======
 //! Integration tests for [`LimitedDistinctAggregation`] physical optimizer rule
->>>>>>> 0228bee2
 
 use std::sync::Arc;
 
@@ -47,63 +39,6 @@
     ExecutionPlan,
 };
 
-<<<<<<< HEAD
-fn mock_data() -> Result<Arc<DataSourceExec>> {
-    let schema = Arc::new(Schema::new(vec![
-        Field::new("a", DataType::Int32, true),
-        Field::new("b", DataType::Int32, true),
-    ]));
-
-    let batch = RecordBatch::try_new(
-        Arc::clone(&schema),
-        vec![
-            Arc::new(Int32Array::from(vec![
-                Some(1),
-                Some(2),
-                None,
-                Some(1),
-                Some(4),
-                Some(5),
-            ])),
-            Arc::new(Int32Array::from(vec![
-                Some(1),
-                None,
-                Some(6),
-                Some(2),
-                Some(8),
-                Some(9),
-            ])),
-        ],
-    )?;
-
-    MemorySourceConfig::try_new_exec(&[vec![batch]], Arc::clone(&schema), None)
-}
-
-fn assert_plan_matches_expected(
-    plan: &Arc<dyn ExecutionPlan>,
-    expected: &[&str],
-) -> Result<()> {
-    let expected_lines: Vec<&str> = expected.to_vec();
-    let session_ctx = SessionContext::new();
-    let state = session_ctx.state();
-
-    let optimized = LimitedDistinctAggregation::new()
-        .optimize(Arc::clone(plan), state.config_options())?;
-
-    let optimized_result = displayable(optimized.as_ref()).indent(true).to_string();
-    let actual_lines = trim_plan_display(&optimized_result);
-
-    assert_eq!(
-        &expected_lines, &actual_lines,
-        "\n\nexpected:\n\n{:#?}\nactual:\n\n{:#?}\n\n",
-        expected_lines, actual_lines
-    );
-
-    Ok(())
-}
-
-=======
->>>>>>> 0228bee2
 async fn assert_results_match_expected(
     plan: Arc<dyn ExecutionPlan>,
     expected: &str,
@@ -299,106 +234,6 @@
 }
 
 #[test]
-<<<<<<< HEAD
-fn test_no_group_by() -> Result<()> {
-    let source = mock_data()?;
-    let schema = source.schema();
-
-    // `SELECT <aggregate with no expressions> FROM DataSourceExec LIMIT 10;`, Single AggregateExec
-    let single_agg = AggregateExec::try_new(
-        AggregateMode::Single,
-        build_group_by(&schema, vec![]),
-        vec![], /* aggr_expr */
-        vec![], /* filter_expr */
-        source, /* input */
-        schema, /* input_schema */
-    )?;
-    let limit_exec = LocalLimitExec::new(
-        Arc::new(single_agg),
-        10, // fetch
-    );
-    // expected not to push the limit to the AggregateExec
-    let expected = [
-        "LocalLimitExec: fetch=10",
-        "AggregateExec: mode=Single, gby=[], aggr=[]",
-        "DataSourceExec: partitions=1, partition_sizes=[1]",
-    ];
-    let plan: Arc<dyn ExecutionPlan> = Arc::new(limit_exec);
-    assert_plan_matches_expected(&plan, &expected)?;
-    Ok(())
-}
-
-#[test]
-fn test_has_aggregate_expression() -> Result<()> {
-    let source = mock_data()?;
-    let schema = source.schema();
-    let agg = TestAggregate::new_count_star();
-
-    // `SELECT <aggregate with no expressions> FROM DataSourceExec LIMIT 10;`, Single AggregateExec
-    let single_agg = AggregateExec::try_new(
-        AggregateMode::Single,
-        build_group_by(&schema, vec!["a".to_string()]),
-        vec![Arc::new(agg.count_expr(&schema))], /* aggr_expr */
-        vec![None],                              /* filter_expr */
-        source,                                  /* input */
-        schema.clone(),                          /* input_schema */
-    )?;
-    let limit_exec = LocalLimitExec::new(
-        Arc::new(single_agg),
-        10, // fetch
-    );
-    // expected not to push the limit to the AggregateExec
-    let expected = [
-        "LocalLimitExec: fetch=10",
-        "AggregateExec: mode=Single, gby=[a@0 as a], aggr=[COUNT(*)]",
-        "DataSourceExec: partitions=1, partition_sizes=[1]",
-    ];
-    let plan: Arc<dyn ExecutionPlan> = Arc::new(limit_exec);
-    assert_plan_matches_expected(&plan, &expected)?;
-    Ok(())
-}
-
-#[test]
-fn test_has_filter() -> Result<()> {
-    let source = mock_data()?;
-    let schema = source.schema();
-
-    // `SELECT a FROM DataSourceExec WHERE a > 1 GROUP BY a LIMIT 10;`, Single AggregateExec
-    // the `a > 1` filter is applied in the AggregateExec
-    let filter_expr = Some(expressions::binary(
-        col("a", &schema)?,
-        Operator::Gt,
-        cast(expressions::lit(1u32), &schema, DataType::Int32)?,
-        &schema,
-    )?);
-    let agg = TestAggregate::new_count_star();
-    let single_agg = AggregateExec::try_new(
-        AggregateMode::Single,
-        build_group_by(&schema.clone(), vec!["a".to_string()]),
-        vec![Arc::new(agg.count_expr(&schema))], /* aggr_expr */
-        vec![filter_expr],                       /* filter_expr */
-        source,                                  /* input */
-        schema.clone(),                          /* input_schema */
-    )?;
-    let limit_exec = LocalLimitExec::new(
-        Arc::new(single_agg),
-        10, // fetch
-    );
-    // expected not to push the limit to the AggregateExec
-    // TODO(msirek): open an issue for `filter_expr` of `AggregateExec` not printing out
-    let expected = [
-        "LocalLimitExec: fetch=10",
-        "AggregateExec: mode=Single, gby=[a@0 as a], aggr=[COUNT(*)]",
-        "DataSourceExec: partitions=1, partition_sizes=[1]",
-    ];
-    let plan: Arc<dyn ExecutionPlan> = Arc::new(limit_exec);
-    assert_plan_matches_expected(&plan, &expected)?;
-    Ok(())
-}
-
-#[test]
-=======
->>>>>>> 0228bee2
 fn test_has_order_by() -> Result<()> {
     let sort_key = LexOrdering::new(vec![PhysicalSortExpr {
         expr: col("a", &schema()).unwrap(),
@@ -423,17 +258,10 @@
     );
     // expected not to push the limit to the AggregateExec
     let expected = [
-<<<<<<< HEAD
-            "LocalLimitExec: fetch=10",
-            "AggregateExec: mode=Single, gby=[a@0 as a], aggr=[], ordering_mode=Sorted",
-            "DataSourceExec: file_groups={1 group: [[x]]}, projection=[a, b, c, d, e], output_ordering=[a@0 ASC], file_type=parquet",
-        ];
-=======
         "LocalLimitExec: fetch=10",
         "AggregateExec: mode=Single, gby=[a@0 as a], aggr=[], ordering_mode=Sorted",
-        "ParquetExec: file_groups={1 group: [[x]]}, projection=[a, b, c, d, e], output_ordering=[a@0 ASC]",
-    ];
->>>>>>> 0228bee2
+        "DataSourceExec: file_groups={1 group: [[x]]}, projection=[a, b, c, d, e], output_ordering=[a@0 ASC]",
+    ];
     let plan: Arc<dyn ExecutionPlan> = Arc::new(limit_exec);
     assert_plan_matches_expected(&plan, &expected)?;
     Ok(())
