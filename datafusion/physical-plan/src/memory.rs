// Licensed to the Apache Software Foundation (ASF) under one
// or more contributor license agreements.  See the NOTICE file
// distributed with this work for additional information
// regarding copyright ownership.  The ASF licenses this file
// to you under the Apache License, Version 2.0 (the
// "License"); you may not use this file except in compliance
// with the License.  You may obtain a copy of the License at
//
//   http://www.apache.org/licenses/LICENSE-2.0
//
// Unless required by applicable law or agreed to in writing,
// software distributed under the License is distributed on an
// "AS IS" BASIS, WITHOUT WARRANTIES OR CONDITIONS OF ANY
// KIND, either express or implied.  See the License for the
// specific language governing permissions and limitations
// under the License.

//! Execution plan for reading in-memory batches of data

use parking_lot::RwLock;
use std::any::Any;
use std::fmt;
use std::sync::Arc;
use std::task::{Context, Poll};

use super::{
    common, ColumnarValue, DisplayAs, DisplayFormatType, ExecutionPlan, Partitioning,
    PhysicalExpr, PlanProperties, RecordBatchStream, SendableRecordBatchStream,
    Statistics,
};
use crate::execution_plan::{Boundedness, EmissionType};
use crate::metrics::ExecutionPlanMetricsSet;
use crate::source::{DataSource, DataSourceExec};

use arrow::datatypes::SchemaRef;
use arrow::record_batch::RecordBatch;
use arrow_array::RecordBatchOptions;
use arrow_schema::Schema;
use datafusion_common::{internal_err, plan_err, project_schema, Result, ScalarValue};
use datafusion_execution::memory_pool::MemoryReservation;
use datafusion_execution::TaskContext;
use datafusion_physical_expr::equivalence::ProjectionMapping;
use datafusion_physical_expr::expressions::Column;
use datafusion_physical_expr::utils::collect_columns;
use datafusion_physical_expr::{EquivalenceProperties, LexOrdering};

use futures::Stream;

/// Data source configuration for reading in-memory batches of data
pub struct MemorySourceConfig {
    /// The partitions to query
    partitions: Vec<Vec<RecordBatch>>,
    /// Schema representing the data before projection
    schema: SchemaRef,
    /// Schema representing the data after the optional projection is applied
    projected_schema: SchemaRef,
    /// Optional projection
    projection: Option<Vec<usize>>,
    /// Plan Properties
    cache: PlanProperties,
    /// Sort information: one or more equivalent orderings
    sort_information: Vec<LexOrdering>,
    /// if partition sizes should be displayed
    show_sizes: bool,
}

impl DataSource for MemorySourceConfig {
    fn open(
        &self,
        partition: usize,
        _context: Arc<TaskContext>,
    ) -> Result<SendableRecordBatchStream> {
        Ok(Box::pin(MemoryStream::try_new(
            self.partitions[partition].clone(),
            Arc::clone(&self.projected_schema),
            self.projection.clone(),
        )?))
    }

    fn as_any(&self) -> &dyn Any {
        self
    }

    fn fmt_as(&self, t: DisplayFormatType, f: &mut fmt::Formatter) -> fmt::Result {
        match t {
            DisplayFormatType::Default | DisplayFormatType::Verbose => {
                let partition_sizes: Vec<_> =
                    self.partitions.iter().map(|b| b.len()).collect();

                let output_ordering = self
                    .sort_information
                    .first()
                    .map(|output_ordering| {
                        format!(", output_ordering={}", output_ordering)
                    })
                    .unwrap_or_default();

                if self.show_sizes {
                    write!(
                        f,
                        "partitions={}, partition_sizes={partition_sizes:?}{output_ordering}",
                        partition_sizes.len(),
                    )
                } else {
                    write!(f, "partitions={}", partition_sizes.len(),)
                }
            }
        }
    }

    fn statistics(&self) -> Result<Statistics> {
        Ok(common::compute_record_batch_statistics(
            &self.partitions,
            &self.schema,
            self.projection.clone(),
        ))
    }

    fn metrics(&self) -> ExecutionPlanMetricsSet {
        ExecutionPlanMetricsSet::new()
    }

    fn properties(&self) -> PlanProperties {
        self.cache.clone()
    }
}

impl MemorySourceConfig {
    /// Create a new `MemorySourceConfig` for reading in-memory record batches
    /// The provided `schema` should not have the projection applied.
    pub fn try_new(
        partitions: &[Vec<RecordBatch>],
        schema: SchemaRef,
        projection: Option<Vec<usize>>,
    ) -> Result<Self> {
        let projected_schema = project_schema(&schema, projection.as_ref())?;
        let cache =
            Self::compute_properties(Arc::clone(&projected_schema), &[], partitions);
        Ok(Self {
            partitions: partitions.to_vec(),
            schema,
            projected_schema,
            projection,
            sort_information: vec![],
            cache,
            show_sizes: true,
        })
    }

<<<<<<< HEAD
    /// Create a new `DataSourceExec` plan for reading in-memory record batches
    /// The provided `schema` should not have the projection applied.
    pub fn try_new_exec(
        partitions: &[Vec<RecordBatch>],
        schema: SchemaRef,
        projection: Option<Vec<usize>>,
    ) -> Result<Arc<DataSourceExec>> {
        let source = Self::try_new(partitions, schema, projection)?;
        Ok(Arc::new(DataSourceExec::new(Arc::new(source))))
=======
    /// Create a new execution plan from a list of constant values (`ValuesExec`)
    pub fn try_new_as_values(
        schema: SchemaRef,
        data: Vec<Vec<Arc<dyn PhysicalExpr>>>,
    ) -> Result<Self> {
        if data.is_empty() {
            return plan_err!("Values list cannot be empty");
        }

        let n_row = data.len();
        let n_col = schema.fields().len();

        // We have this single row batch as a placeholder to satisfy evaluation argument
        // and generate a single output row
        let placeholder_schema = Arc::new(Schema::empty());
        let placeholder_batch = RecordBatch::try_new_with_options(
            Arc::clone(&placeholder_schema),
            vec![],
            &RecordBatchOptions::new().with_row_count(Some(1)),
        )?;

        // Evaluate each column
        let arrays = (0..n_col)
            .map(|j| {
                (0..n_row)
                    .map(|i| {
                        let expr = &data[i][j];
                        let result = expr.evaluate(&placeholder_batch)?;

                        match result {
                            ColumnarValue::Scalar(scalar) => Ok(scalar),
                            ColumnarValue::Array(array) if array.len() == 1 => {
                                ScalarValue::try_from_array(&array, 0)
                            }
                            ColumnarValue::Array(_) => {
                                plan_err!("Cannot have array values in a values list")
                            }
                        }
                    })
                    .collect::<Result<Vec<_>>>()
                    .and_then(ScalarValue::iter_to_array)
            })
            .collect::<Result<Vec<_>>>()?;

        let batch = RecordBatch::try_new_with_options(
            Arc::clone(&schema),
            arrays,
            &RecordBatchOptions::new().with_row_count(Some(n_row)),
        )?;

        let partitions = vec![batch];
        Self::try_new_from_batches(Arc::clone(&schema), partitions)
    }

    /// Create a new plan using the provided schema and batches.
    ///
    /// Errors if any of the batches don't match the provided schema, or if no
    /// batches are provided.
    pub fn try_new_from_batches(
        schema: SchemaRef,
        batches: Vec<RecordBatch>,
    ) -> Result<Self> {
        if batches.is_empty() {
            return plan_err!("Values list cannot be empty");
        }

        for batch in &batches {
            let batch_schema = batch.schema();
            if batch_schema != schema {
                return plan_err!(
                    "Batch has invalid schema. Expected: {}, got: {}",
                    schema,
                    batch_schema
                );
            }
        }

        let partitions = vec![batches];
        let cache = Self::compute_properties(Arc::clone(&schema), &[], &partitions);
        Ok(Self {
            partitions,
            schema: Arc::clone(&schema),
            projected_schema: Arc::clone(&schema),
            projection: None,
            sort_information: vec![],
            cache,
            show_sizes: true,
        })
>>>>>>> c7c200a6
    }

    /// Set `show_sizes` to determine whether to display partition sizes
    pub fn with_show_sizes(mut self, show_sizes: bool) -> Self {
        self.show_sizes = show_sizes;
        self
    }

    /// Ref to partitions
    pub fn partitions(&self) -> &[Vec<RecordBatch>] {
        &self.partitions
    }

    /// Ref to projection
    pub fn projection(&self) -> &Option<Vec<usize>> {
        &self.projection
    }

    /// Show sizes
    pub fn show_sizes(&self) -> bool {
        self.show_sizes
    }

    /// Ref to sort information
    pub fn sort_information(&self) -> &[LexOrdering] {
        &self.sort_information
    }

    /// A memory table can be ordered by multiple expressions simultaneously.
    /// [`EquivalenceProperties`] keeps track of expressions that describe the
    /// global ordering of the schema. These columns are not necessarily same; e.g.
    /// ```text
    /// ┌-------┐
    /// | a | b |
    /// |---|---|
    /// | 1 | 9 |
    /// | 2 | 8 |
    /// | 3 | 7 |
    /// | 5 | 5 |
    /// └---┴---┘
    /// ```
    /// where both `a ASC` and `b DESC` can describe the table ordering. With
    /// [`EquivalenceProperties`], we can keep track of these equivalences
    /// and treat `a ASC` and `b DESC` as the same ordering requirement.
    ///
    /// Note that if there is an internal projection, that projection will be
    /// also applied to the given `sort_information`.
    pub fn try_with_sort_information(
        mut self,
        mut sort_information: Vec<LexOrdering>,
    ) -> Result<Self> {
        // All sort expressions must refer to the original schema
        let fields = self.schema.fields();
        let ambiguous_column = sort_information
            .iter()
            .flat_map(|ordering| ordering.inner.clone())
            .flat_map(|expr| collect_columns(&expr.expr))
            .find(|col| {
                fields
                    .get(col.index())
                    .map(|field| field.name() != col.name())
                    .unwrap_or(true)
            });
        if let Some(col) = ambiguous_column {
            return internal_err!(
                "Column {:?} is not found in the original schema of the MemorySourceConfig",
                col
            );
        }

        // If there is a projection on the source, we also need to project orderings
        if let Some(projection) = &self.projection {
            let base_eqp = EquivalenceProperties::new_with_orderings(
                self.original_schema(),
                &sort_information,
            );
            let proj_exprs = projection
                .iter()
                .map(|idx| {
                    let base_schema = self.original_schema();
                    let name = base_schema.field(*idx).name();
                    (Arc::new(Column::new(name, *idx)) as _, name.to_string())
                })
                .collect::<Vec<_>>();
            let projection_mapping =
                ProjectionMapping::try_new(&proj_exprs, &self.original_schema())?;
            sort_information = base_eqp
                .project(&projection_mapping, Arc::clone(self.properties().schema()))
                .into_oeq_class()
                .into_inner();
        }

        self.sort_information = sort_information;
        // We need to update equivalence properties when updating sort information.
        let eq_properties = EquivalenceProperties::new_with_orderings(
            Arc::clone(self.properties().schema()),
            &self.sort_information,
        );
        self.cache = self.cache.with_eq_properties(eq_properties);

        Ok(self)
    }

    /// Arc clone of ref to original schema
    pub fn original_schema(&self) -> SchemaRef {
        Arc::clone(&self.schema)
    }

    /// This function creates the cache object that stores the plan properties such as schema, equivalence properties, ordering, partitioning, etc.
    fn compute_properties(
        schema: SchemaRef,
        orderings: &[LexOrdering],
        partitions: &[Vec<RecordBatch>],
    ) -> PlanProperties {
        PlanProperties::new(
            EquivalenceProperties::new_with_orderings(schema, orderings),
            Partitioning::UnknownPartitioning(partitions.len()),
            EmissionType::Incremental,
            Boundedness::Bounded,
        )
    }
}

/// Iterator over batches
pub struct MemoryStream {
    /// Vector of record batches
    data: Vec<RecordBatch>,
    /// Optional memory reservation bound to the data, freed on drop
    reservation: Option<MemoryReservation>,
    /// Schema representing the data
    schema: SchemaRef,
    /// Optional projection for which columns to load
    projection: Option<Vec<usize>>,
    /// Index into the data
    index: usize,
}

impl MemoryStream {
    /// Create an iterator for a vector of record batches
    pub fn try_new(
        data: Vec<RecordBatch>,
        schema: SchemaRef,
        projection: Option<Vec<usize>>,
    ) -> Result<Self> {
        Ok(Self {
            data,
            reservation: None,
            schema,
            projection,
            index: 0,
        })
    }

    /// Set the memory reservation for the data
    pub(super) fn with_reservation(mut self, reservation: MemoryReservation) -> Self {
        self.reservation = Some(reservation);
        self
    }
}

impl Stream for MemoryStream {
    type Item = Result<RecordBatch>;

    fn poll_next(
        mut self: std::pin::Pin<&mut Self>,
        _: &mut Context<'_>,
    ) -> Poll<Option<Self::Item>> {
        Poll::Ready(if self.index < self.data.len() {
            self.index += 1;
            let batch = &self.data[self.index - 1];

            // return just the columns requested
            let batch = match self.projection.as_ref() {
                Some(columns) => batch.project(columns)?,
                None => batch.clone(),
            };

            Some(Ok(batch))
        } else {
            None
        })
    }

    fn size_hint(&self) -> (usize, Option<usize>) {
        (self.data.len(), Some(self.data.len()))
    }
}

impl RecordBatchStream for MemoryStream {
    /// Get the schema
    fn schema(&self) -> SchemaRef {
        Arc::clone(&self.schema)
    }
}

pub trait LazyBatchGenerator: Send + Sync + fmt::Debug + fmt::Display {
    /// Generate the next batch, return `None` when no more batches are available
    fn generate_next_batch(&mut self) -> Result<Option<RecordBatch>>;
}

/// Execution plan for lazy in-memory batches of data
///
/// This plan generates output batches lazily, it doesn't have to buffer all batches
/// in memory up front (compared to `MemorySourceConfig`), thus consuming constant memory.
pub struct LazyMemoryExec {
    /// Schema representing the data
    schema: SchemaRef,
    /// Functions to generate batches for each partition
    batch_generators: Vec<Arc<RwLock<dyn LazyBatchGenerator>>>,
    /// Plan properties cache storing equivalence properties, partitioning, and execution mode
    cache: PlanProperties,
}

impl LazyMemoryExec {
    /// Create a new lazy memory execution plan
    pub fn try_new(
        schema: SchemaRef,
        generators: Vec<Arc<RwLock<dyn LazyBatchGenerator>>>,
    ) -> Result<Self> {
        let cache = PlanProperties::new(
            EquivalenceProperties::new(Arc::clone(&schema)),
            Partitioning::RoundRobinBatch(generators.len()),
            EmissionType::Incremental,
            Boundedness::Bounded,
        );
        Ok(Self {
            schema,
            batch_generators: generators,
            cache,
        })
    }
}

impl fmt::Debug for LazyMemoryExec {
    fn fmt(&self, f: &mut fmt::Formatter) -> fmt::Result {
        f.debug_struct("LazyMemoryExec")
            .field("schema", &self.schema)
            .field("batch_generators", &self.batch_generators)
            .finish()
    }
}

impl DisplayAs for LazyMemoryExec {
    fn fmt_as(&self, t: DisplayFormatType, f: &mut fmt::Formatter) -> fmt::Result {
        match t {
            DisplayFormatType::Default | DisplayFormatType::Verbose => {
                write!(
                    f,
                    "LazyMemoryExec: partitions={}, batch_generators=[{}]",
                    self.batch_generators.len(),
                    self.batch_generators
                        .iter()
                        .map(|g| g.read().to_string())
                        .collect::<Vec<_>>()
                        .join(", ")
                )
            }
        }
    }
}

impl ExecutionPlan for LazyMemoryExec {
    fn name(&self) -> &'static str {
        "LazyMemoryExec"
    }

    fn as_any(&self) -> &dyn Any {
        self
    }

    fn schema(&self) -> SchemaRef {
        Arc::clone(&self.schema)
    }

    fn properties(&self) -> &PlanProperties {
        &self.cache
    }

    fn children(&self) -> Vec<&Arc<dyn ExecutionPlan>> {
        vec![]
    }

    fn with_new_children(
        self: Arc<Self>,
        children: Vec<Arc<dyn ExecutionPlan>>,
    ) -> Result<Arc<dyn ExecutionPlan>> {
        if children.is_empty() {
            Ok(self)
        } else {
            internal_err!("Children cannot be replaced in LazyMemoryExec")
        }
    }

    fn execute(
        &self,
        partition: usize,
        _context: Arc<TaskContext>,
    ) -> Result<SendableRecordBatchStream> {
        if partition >= self.batch_generators.len() {
            return internal_err!(
                "Invalid partition {} for LazyMemoryExec with {} partitions",
                partition,
                self.batch_generators.len()
            );
        }

        Ok(Box::pin(LazyMemoryStream {
            schema: Arc::clone(&self.schema),
            generator: Arc::clone(&self.batch_generators[partition]),
        }))
    }

    fn statistics(&self) -> Result<Statistics> {
        Ok(Statistics::new_unknown(&self.schema))
    }
}

/// Stream that generates record batches on demand
pub struct LazyMemoryStream {
    schema: SchemaRef,
    /// Generator to produce batches
    ///
    /// Note: Idiomatically, DataFusion uses plan-time parallelism - each stream
    /// should have a unique `LazyBatchGenerator`. Use RepartitionExec or
    /// construct multiple `LazyMemoryStream`s during planning to enable
    /// parallel execution.
    /// Sharing generators between streams should be used with caution.
    generator: Arc<RwLock<dyn LazyBatchGenerator>>,
}

impl Stream for LazyMemoryStream {
    type Item = Result<RecordBatch>;

    fn poll_next(
        self: std::pin::Pin<&mut Self>,
        _: &mut Context<'_>,
    ) -> Poll<Option<Self::Item>> {
        let batch = self.generator.write().generate_next_batch();

        match batch {
            Ok(Some(batch)) => Poll::Ready(Some(Ok(batch))),
            Ok(None) => Poll::Ready(None),
            Err(e) => Poll::Ready(Some(Err(e))),
        }
    }
}

impl RecordBatchStream for LazyMemoryStream {
    fn schema(&self) -> SchemaRef {
        Arc::clone(&self.schema)
    }
}

#[cfg(test)]
mod memory_exec_tests {
    use std::sync::Arc;

    use crate::memory::MemorySourceConfig;
    use crate::source::DataSourceExec;
    use crate::ExecutionPlan;

    use arrow_schema::{DataType, Field, Schema, SortOptions};
    use datafusion_physical_expr::expressions::col;
    use datafusion_physical_expr::PhysicalSortExpr;
    use datafusion_physical_expr_common::sort_expr::LexOrdering;

    #[test]
    fn test_memory_order_eq() -> datafusion_common::Result<()> {
        let schema = Arc::new(Schema::new(vec![
            Field::new("a", DataType::Int64, false),
            Field::new("b", DataType::Int64, false),
            Field::new("c", DataType::Int64, false),
        ]));
        let sort1 = LexOrdering::new(vec![
            PhysicalSortExpr {
                expr: col("a", &schema)?,
                options: SortOptions::default(),
            },
            PhysicalSortExpr {
                expr: col("b", &schema)?,
                options: SortOptions::default(),
            },
        ]);
        let sort2 = LexOrdering::new(vec![PhysicalSortExpr {
            expr: col("c", &schema)?,
            options: SortOptions::default(),
        }]);
        let mut expected_output_order = LexOrdering::default();
        expected_output_order.extend(sort1.clone());
        expected_output_order.extend(sort2.clone());

        let sort_information = vec![sort1.clone(), sort2.clone()];
        let mem_exec = Arc::new(DataSourceExec::new(Arc::new(
            MemorySourceConfig::try_new(&[vec![]], schema, None)?
                .try_with_sort_information(sort_information)?,
        )));

        assert_eq!(
            mem_exec.properties().output_ordering().unwrap().to_vec(),
            expected_output_order.inner
        );
        let eq_properties = mem_exec.properties().equivalence_properties();
        assert!(eq_properties.oeq_class().contains(&sort1));
        assert!(eq_properties.oeq_class().contains(&sort2));
        Ok(())
    }
}

#[cfg(test)]
mod lazy_memory_tests {
    use super::*;
    use arrow::array::Int64Array;
    use arrow::datatypes::{DataType, Field, Schema};
    use futures::StreamExt;

    #[derive(Debug, Clone)]
    struct TestGenerator {
        counter: i64,
        max_batches: i64,
        batch_size: usize,
        schema: SchemaRef,
    }

    impl fmt::Display for TestGenerator {
        fn fmt(&self, f: &mut fmt::Formatter) -> fmt::Result {
            write!(
                f,
                "TestGenerator: counter={}, max_batches={}, batch_size={}",
                self.counter, self.max_batches, self.batch_size
            )
        }
    }

    impl LazyBatchGenerator for TestGenerator {
        fn generate_next_batch(&mut self) -> Result<Option<RecordBatch>> {
            if self.counter >= self.max_batches {
                return Ok(None);
            }

            let array = Int64Array::from_iter_values(
                (self.counter * self.batch_size as i64)
                    ..(self.counter * self.batch_size as i64 + self.batch_size as i64),
            );
            self.counter += 1;
            Ok(Some(RecordBatch::try_new(
                Arc::clone(&self.schema),
                vec![Arc::new(array)],
            )?))
        }
    }

    #[tokio::test]
    async fn test_lazy_memory_exec() -> Result<()> {
        let schema = Arc::new(Schema::new(vec![Field::new("a", DataType::Int64, false)]));
        let generator = TestGenerator {
            counter: 0,
            max_batches: 3,
            batch_size: 2,
            schema: Arc::clone(&schema),
        };

        let exec =
            LazyMemoryExec::try_new(schema, vec![Arc::new(RwLock::new(generator))])?;

        // Test schema
        assert_eq!(exec.schema().fields().len(), 1);
        assert_eq!(exec.schema().field(0).name(), "a");

        // Test execution
        let stream = exec.execute(0, Arc::new(TaskContext::default()))?;
        let batches: Vec<_> = stream.collect::<Vec<_>>().await;

        assert_eq!(batches.len(), 3);

        // Verify batch contents
        let batch0 = batches[0].as_ref().unwrap();
        let array0 = batch0
            .column(0)
            .as_any()
            .downcast_ref::<Int64Array>()
            .unwrap();
        assert_eq!(array0.values(), &[0, 1]);

        let batch1 = batches[1].as_ref().unwrap();
        let array1 = batch1
            .column(0)
            .as_any()
            .downcast_ref::<Int64Array>()
            .unwrap();
        assert_eq!(array1.values(), &[2, 3]);

        let batch2 = batches[2].as_ref().unwrap();
        let array2 = batch2
            .column(0)
            .as_any()
            .downcast_ref::<Int64Array>()
            .unwrap();
        assert_eq!(array2.values(), &[4, 5]);

        Ok(())
    }

    #[tokio::test]
    async fn test_lazy_memory_exec_invalid_partition() -> Result<()> {
        let schema = Arc::new(Schema::new(vec![Field::new("a", DataType::Int64, false)]));
        let generator = TestGenerator {
            counter: 0,
            max_batches: 1,
            batch_size: 1,
            schema: Arc::clone(&schema),
        };

        let exec =
            LazyMemoryExec::try_new(schema, vec![Arc::new(RwLock::new(generator))])?;

        // Test invalid partition
        let result = exec.execute(1, Arc::new(TaskContext::default()));

        // partition is 0-indexed, so there only should be partition 0
        assert!(matches!(
            result,
            Err(e) if e.to_string().contains("Invalid partition 1 for LazyMemoryExec with 1 partitions")
        ));

        Ok(())
    }
}

#[cfg(test)]
mod tests {
    use super::*;
    use crate::expressions::lit;
    use crate::test::{self, make_partition};

    use arrow_schema::{DataType, Field};
    use datafusion_common::stats::{ColumnStatistics, Precision};

    #[tokio::test]
    async fn values_empty_case() -> Result<()> {
        let schema = test::aggr_test_schema();
        let empty = MemoryExec::try_new_as_values(schema, vec![]);
        assert!(empty.is_err());
        Ok(())
    }

    #[test]
    fn new_exec_with_batches() {
        let batch = make_partition(7);
        let schema = batch.schema();
        let batches = vec![batch.clone(), batch];
        let _exec = MemoryExec::try_new_from_batches(schema, batches).unwrap();
    }

    #[test]
    fn new_exec_with_batches_empty() {
        let batch = make_partition(7);
        let schema = batch.schema();
        let _ = MemoryExec::try_new_from_batches(schema, Vec::new()).unwrap_err();
    }

    #[test]
    fn new_exec_with_batches_invalid_schema() {
        let batch = make_partition(7);
        let batches = vec![batch.clone(), batch];

        let invalid_schema = Arc::new(Schema::new(vec![
            Field::new("col0", DataType::UInt32, false),
            Field::new("col1", DataType::Utf8, false),
        ]));
        let _ = MemoryExec::try_new_from_batches(invalid_schema, batches).unwrap_err();
    }

    // Test issue: https://github.com/apache/datafusion/issues/8763
    #[test]
    fn new_exec_with_non_nullable_schema() {
        let schema = Arc::new(Schema::new(vec![Field::new(
            "col0",
            DataType::UInt32,
            false,
        )]));
        let _ = MemoryExec::try_new_as_values(Arc::clone(&schema), vec![vec![lit(1u32)]])
            .unwrap();
        // Test that a null value is rejected
        let _ = MemoryExec::try_new_as_values(
            schema,
            vec![vec![lit(ScalarValue::UInt32(None))]],
        )
        .unwrap_err();
    }

    #[test]
    fn values_stats_with_nulls_only() -> Result<()> {
        let data = vec![
            vec![lit(ScalarValue::Null)],
            vec![lit(ScalarValue::Null)],
            vec![lit(ScalarValue::Null)],
        ];
        let rows = data.len();
        let values = MemoryExec::try_new_as_values(
            Arc::new(Schema::new(vec![Field::new("col0", DataType::Null, true)])),
            data,
        )?;

        assert_eq!(
            values.statistics()?,
            Statistics {
                num_rows: Precision::Exact(rows),
                total_byte_size: Precision::Exact(8), // not important
                column_statistics: vec![ColumnStatistics {
                    null_count: Precision::Exact(rows), // there are only nulls
                    distinct_count: Precision::Absent,
                    max_value: Precision::Absent,
                    min_value: Precision::Absent,
                },],
            }
        );

        Ok(())
    }
}<|MERGE_RESOLUTION|>--- conflicted
+++ resolved
@@ -147,7 +147,6 @@
         })
     }
 
-<<<<<<< HEAD
     /// Create a new `DataSourceExec` plan for reading in-memory record batches
     /// The provided `schema` should not have the projection applied.
     pub fn try_new_exec(
@@ -157,12 +156,13 @@
     ) -> Result<Arc<DataSourceExec>> {
         let source = Self::try_new(partitions, schema, projection)?;
         Ok(Arc::new(DataSourceExec::new(Arc::new(source))))
-=======
+    }
+
     /// Create a new execution plan from a list of constant values (`ValuesExec`)
     pub fn try_new_as_values(
         schema: SchemaRef,
         data: Vec<Vec<Arc<dyn PhysicalExpr>>>,
-    ) -> Result<Self> {
+    ) -> Result<Arc<DataSourceExec>> {
         if data.is_empty() {
             return plan_err!("Values list cannot be empty");
         }
@@ -219,7 +219,7 @@
     pub fn try_new_from_batches(
         schema: SchemaRef,
         batches: Vec<RecordBatch>,
-    ) -> Result<Self> {
+    ) -> Result<Arc<DataSourceExec>> {
         if batches.is_empty() {
             return plan_err!("Values list cannot be empty");
         }
@@ -237,7 +237,7 @@
 
         let partitions = vec![batches];
         let cache = Self::compute_properties(Arc::clone(&schema), &[], &partitions);
-        Ok(Self {
+        let source = Self {
             partitions,
             schema: Arc::clone(&schema),
             projected_schema: Arc::clone(&schema),
@@ -245,8 +245,8 @@
             sort_information: vec![],
             cache,
             show_sizes: true,
-        })
->>>>>>> c7c200a6
+        };
+        Ok(Arc::new(DataSourceExec::new(Arc::new(source))))
     }
 
     /// Set `show_sizes` to determine whether to display partition sizes
@@ -787,7 +787,7 @@
     #[tokio::test]
     async fn values_empty_case() -> Result<()> {
         let schema = test::aggr_test_schema();
-        let empty = MemoryExec::try_new_as_values(schema, vec![]);
+        let empty = MemorySourceConfig::try_new_as_values(schema, vec![]);
         assert!(empty.is_err());
         Ok(())
     }
@@ -797,14 +797,14 @@
         let batch = make_partition(7);
         let schema = batch.schema();
         let batches = vec![batch.clone(), batch];
-        let _exec = MemoryExec::try_new_from_batches(schema, batches).unwrap();
+        let _exec = MemorySourceConfig::try_new_from_batches(schema, batches).unwrap();
     }
 
     #[test]
     fn new_exec_with_batches_empty() {
         let batch = make_partition(7);
         let schema = batch.schema();
-        let _ = MemoryExec::try_new_from_batches(schema, Vec::new()).unwrap_err();
+        let _ = MemorySourceConfig::try_new_from_batches(schema, Vec::new()).unwrap_err();
     }
 
     #[test]
@@ -816,7 +816,7 @@
             Field::new("col0", DataType::UInt32, false),
             Field::new("col1", DataType::Utf8, false),
         ]));
-        let _ = MemoryExec::try_new_from_batches(invalid_schema, batches).unwrap_err();
+        let _ = MemorySourceConfig::try_new_from_batches(invalid_schema, batches).unwrap_err();
     }
 
     // Test issue: https://github.com/apache/datafusion/issues/8763
@@ -827,10 +827,10 @@
             DataType::UInt32,
             false,
         )]));
-        let _ = MemoryExec::try_new_as_values(Arc::clone(&schema), vec![vec![lit(1u32)]])
+        let _ = MemorySourceConfig::try_new_as_values(Arc::clone(&schema), vec![vec![lit(1u32)]])
             .unwrap();
         // Test that a null value is rejected
-        let _ = MemoryExec::try_new_as_values(
+        let _ = MemorySourceConfig::try_new_as_values(
             schema,
             vec![vec![lit(ScalarValue::UInt32(None))]],
         )
@@ -845,7 +845,7 @@
             vec![lit(ScalarValue::Null)],
         ];
         let rows = data.len();
-        let values = MemoryExec::try_new_as_values(
+        let values = MemorySourceConfig::try_new_as_values(
             Arc::new(Schema::new(vec![Field::new("col0", DataType::Null, true)])),
             data,
         )?;
